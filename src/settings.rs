
use crate::shell_history;
use clap::AppSettings;
use clap::{crate_authors, crate_version, value_t};
use clap::{App, Arg, SubCommand};
<<<<<<< HEAD
use dirs::home_dir;
use figment::{
    providers::{Format, Serialized, Toml},
    Figment,
};
use serde::{Deserialize, Serialize};
=======
use directories_next::{ProjectDirs, UserDirs};
>>>>>>> 7b410fe7
use std::env;
use std::path::PathBuf;
use std::str::FromStr;
use std::time::SystemTime;
use std::time::UNIX_EPOCH;

#[derive(Debug, Serialize, Deserialize)]
pub enum Mode {
    Add,
    Search,
    Train,
    Move,
    Init,
}

#[derive(Debug, Serialize, Deserialize)]
pub enum KeyScheme {
    Emacs,
    Vim,
}

#[derive(Debug, Serialize, Deserialize)]
pub enum InitMode {
    Bash,
    Zsh,
    Fish,
    Powershell,
}

<<<<<<< HEAD
#[derive(Debug, Serialize, Deserialize, PartialEq)]
=======
#[derive(Debug, PartialEq, Eq)]
>>>>>>> 7b410fe7
pub enum InterfaceView {
    Top,
    Bottom,
}

<<<<<<< HEAD
#[derive(Debug, Serialize, Deserialize)]
=======
#[derive(Debug, Clone)]
>>>>>>> 7b410fe7
pub enum ResultSort {
    Rank,
    LastRun,
}

#[derive(Debug, Clone, Copy, Serialize, Deserialize)]
pub enum HistoryFormat {
    /// bash format - commands in plain text, one per line, with multi-line commands joined.
    /// HISTTIMEFORMAT is assumed to be empty.
    Bash,

    /// zsh format - commands in plain text, with multiline commands on multiple lines.
    /// McFly does not currently handle joining these lines; they're treated as separate commands.
    /// If --zsh-extended-history was given, `extended_history` will be true, and we'll strip the
    /// timestamp from the beginning of each command.
    Zsh { extended_history: bool },

    /// fish's pseudo-yaml, with commands stored as 'cmd' with multiple lines joined into one with
    /// '\n', and with timestamps stored as 'when'.  ('paths' is ignored.)
    /// (Some discussion of changing format: https://github.com/fish-shell/fish-shell/pull/6493)
    Fish,
}

#[derive(Debug, Serialize, Deserialize)]
pub struct Colors {
    pub menu_bg: String,
    pub menu_fg: String,
    pub menu_deleting_bg: String,
    pub menu_deleting_fg: String,
    pub bg: String,
    pub fg: String,
    pub prompt_fg: String,
    pub highlight: String,
    pub timing: String,
    pub cursor_bg: String,
    pub cursor_fg: String,
    pub cursor_highlight: String,
}

#[derive(Debug, Serialize, Deserialize)]
pub struct Settings {
    pub mode: Mode,
    pub debug: bool,
    pub fuzzy: i16,
    pub session_id: String,
    pub mcfly_history: PathBuf,
    pub output_selection: Option<String>,
    pub command: String,
    pub dir: String,
    pub results: u16,
    pub when_run: Option<i64>,
    pub exit_code: Option<i32>,
    pub old_dir: Option<String>,
    pub append_to_histfile: bool,
    pub refresh_training_cache: bool,
    pub key_scheme: KeyScheme,
    pub history_format: HistoryFormat,
    pub limit: Option<i64>,
    pub skip_environment_check: bool,
    pub init_mode: InitMode,
    pub delete_without_confirm: bool,
    pub interface_view: InterfaceView,
    pub result_sort: ResultSort,
<<<<<<< HEAD
    pub colors: Colors,
=======
    pub disable_menu: bool,
>>>>>>> 7b410fe7
}

impl Default for Settings {
    fn default() -> Settings {
        Settings {
            mode: Mode::Add,
            output_selection: None,
            command: String::new(),
            session_id: String::new(),
            mcfly_history: PathBuf::new(),
            dir: String::new(),
            results: 10,
            when_run: None,
            exit_code: None,
            old_dir: None,
            refresh_training_cache: false,
            append_to_histfile: false,
            debug: false,
<<<<<<< HEAD
            fuzzy: false,
=======
            fuzzy: 0,
            lightmode: false,
>>>>>>> 7b410fe7
            key_scheme: KeyScheme::Emacs,
            history_format: HistoryFormat::Bash,
            limit: None,
            skip_environment_check: false,
            init_mode: InitMode::Bash,
            delete_without_confirm: false,
            interface_view: InterfaceView::Top,
            result_sort: ResultSort::Rank,
<<<<<<< HEAD
            colors: Colors {
                menu_bg: "Blue".to_string(),
                menu_fg: "White".to_string(),
                menu_deleting_bg: "Red".to_string(),
                menu_deleting_fg: "Cyan".to_string(),
                bg: "Black".to_string(),
                fg: "White".to_string(),
                prompt_fg: "White".to_string(),
                highlight: "Green".to_string(),
                timing: "Blue".to_string(),
                cursor_bg: "Grey".to_string(),
                cursor_fg: "Black".to_string(),
                cursor_highlight: "Green".to_string(),
            },
=======
            disable_menu: false,
>>>>>>> 7b410fe7
        }
    }
}

impl Settings {
    pub fn parse_args() -> Settings {
        let matches = App::new("McFly")
            .version(crate_version!())
            .author(crate_authors!())
            .about("Fly through your shell history")
            .setting(AppSettings::SubcommandRequiredElseHelp)
            .arg(Arg::with_name("debug")
                .short("d")
                .long("debug")
                .help("Debug"))
            .arg(Arg::with_name("session_id")
                .long("session_id")
                .help("Session ID to record or search under (defaults to $MCFLY_SESSION_ID)")
                .value_name("SESSION_ID")
                .takes_value(true))
            .arg(Arg::with_name("mcfly_history")
                .long("mcfly_history")
                .help("Shell history file to read from when adding or searching (defaults to $MCFLY_HISTORY)")
                .value_name("MCFLY_HISTORY")
                .takes_value(true))
            .arg(Arg::with_name("history_format")
                .long("history_format")
                .help("Shell history file format, 'bash', 'zsh', 'zsh-extended' or 'fish' (defaults to 'bash')")
                .value_name("FORMAT")
                .takes_value(true))
            .subcommand(SubCommand::with_name("add")
                .about("Add commands to the history")
                .aliases(&["a"])
                .arg(Arg::with_name("exit")
                    .short("e")
                    .long("exit")
                    .value_name("EXIT_CODE")
                    .help("Exit code of command")
                    .takes_value(true))
                .arg(Arg::with_name("append_to_histfile")
                    .long("append-to-histfile")
                    .help("Also append new history to $HISTFILE/$MCFLY_HISTFILE (e.q., .bash_history)"))
                .arg(Arg::with_name("when")
                    .short("w")
                    .long("when")
                    .value_name("UNIX_EPOCH")
                    .help("The time that the command was run (default now)")
                    .takes_value(true))
                .arg(Arg::with_name("directory")
                    .short("d")
                    .long("dir")
                    .value_name("PATH")
                    .help("Directory where command was run (default $PWD)")
                    .takes_value(true))
                .arg(Arg::with_name("old_directory")
                    .short("o")
                    .long("old-dir")
                    .value_name("PATH")
                    .help("The previous directory the user was in before running the command (default $OLDPWD)")
                    .takes_value(true))
                .arg(Arg::with_name("command")
                    .help("The command that was run (default last line of $MCFLY_HISTORY file)")
                    .value_name("COMMAND")
                    .multiple(true)
                    .required(false)
                    .index(1)))
            .subcommand(SubCommand::with_name("search")
                .about("Search the history")
                .aliases(&["s"])
                .arg(Arg::with_name("directory")
                    .short("d")
                    .long("dir")
                    .value_name("PATH")
                    .help("Directory where command was run")
                    .takes_value(true))
                .arg(Arg::with_name("results")
                    .short("r")
                    .long("results")
                    .value_name("NUMBER")
                    .help("Number of results to return")
                    .takes_value(true))
                .arg(Arg::with_name("fuzzy")
                    .short("f")
                    .long("fuzzy")
                    .help("Fuzzy-find results. 0 is off; higher numbers weight shorter/earlier matches more. Try 2"))
                .arg(Arg::with_name("delete_without_confirm")
                    .long("delete_without_confirm")
                    .help("Delete entry without confirm"))
                .arg(Arg::with_name("output_selection")
                    .short("o")
                    .long("output-selection")
                    .value_name("PATH")
                    .help("Write results to file, including selection mode, new commandline, and any shell-specific requests")
                    .takes_value(true))
                .arg(Arg::with_name("command")
                    .help("The command search term(s)")
                    .value_name("COMMAND")
                    .multiple(true)
                    .required(false)
                    .index(1)))
            .subcommand(SubCommand::with_name("move")
                .about("Record a directory having been moved; moves command records from the old path to the new one")
                .arg(Arg::with_name("old_dir_path")
                    .help("The old directory path")
                    .value_name("OLD_DIR_PATH")
                    .multiple(false)
                    .required(true)
                    .index(1))
                .arg(Arg::with_name("new_dir_path")
                    .help("The new directory path")
                    .value_name("NEW_DIR_PATH")
                    .multiple(false)
                    .required(true)
                    .index(2)))
            .subcommand(SubCommand::with_name("train")
                .about("Train the suggestion engine (developer tool)")
                .arg(Arg::with_name("refresh_cache")
                    .short("r")
                    .long("refresh_cache")
                    .help("Directory where command was run")
                    .required(false)))
            .subcommand(SubCommand::with_name("init")
                .about("Prints the shell code used to execute mcfly")
                .arg(Arg::with_name("shell")
                    .help("Shell to init — one of bash, zsh, fish, or powershell")
                    .possible_values(&["bash", "zsh", "fish", "powershell"])
                    .required(true))
            )
            .get_matches();

        let mut default_settings = Settings::default();

        if env::var("MCFLY_LIGHT").is_ok() {
            default_settings.colors = Colors {
                menu_bg: "Blue".to_string(),
                menu_fg: "White".to_string(),
                menu_deleting_bg: "Red".to_string(),
                menu_deleting_fg: "Cyan".to_string(),
                bg: "White".to_string(),
                fg: "Black".to_string(),
                prompt_fg: "Black".to_string(),
                highlight: "Blue".to_string(),
                timing: "Blue".to_string(),
                cursor_bg: "Dark_Grey".to_string(),
                cursor_fg: "White".to_string(),
                cursor_highlight: "White".to_string(),
            };
        }

        let mut settings: Settings = Figment::from(Serialized::defaults(default_settings))
            .merge(Toml::file(Settings::mcfly_config_path()))
            .extract()
            .unwrap();

        if matches.is_present("init") {
            settings.skip_environment_check = true;
        }

        settings.debug = matches.is_present("debug") || env::var("MCFLY_DEBUG").is_ok();
        settings.limit = env::var("MCFLY_HISTORY_LIMIT")
            .ok()
            .and_then(|o| o.parse::<i64>().ok());

        settings.interface_view = match env::var("MCFLY_INTERFACE_VIEW") {
            Ok(val) => match val.as_str() {
                "TOP" => InterfaceView::Top,
                "BOTTOM" => InterfaceView::Bottom,
                _ => InterfaceView::Top,
            },
            _ => InterfaceView::Top,
        };

        settings.result_sort = match env::var("MCFLY_RESULTS_SORT") {
            Ok(val) => match val.as_str() {
                "RANK" => ResultSort::Rank,
                "LAST_RUN" => ResultSort::LastRun,
                _ => ResultSort::Rank,
            },
            _ => ResultSort::Rank,
        };

        settings.session_id = matches
            .value_of("session_id")
            .map(|s| s.to_string())
            .unwrap_or_else( ||
                env::var("MCFLY_SESSION_ID")
                    .unwrap_or_else(|err| {
                        if !settings.skip_environment_check
                        {
                            panic!(
                            "McFly error: Please ensure that MCFLY_SESSION_ID contains a random session ID ({})",
                            err)
                        }
                        else {
                            std::string::String::new()
                        }
                    }));
        settings.mcfly_history = PathBuf::from(
            matches
                .value_of("mcfly_history")
                .map(|s| s.to_string())
                .unwrap_or_else(|| {
                    env::var("MCFLY_HISTORY").unwrap_or_else(|err| {
                        if !settings.skip_environment_check {
                            panic!(
                                "McFly error: Please ensure that MCFLY_HISTORY is set ({})",
                                err
                            )
                        } else {
                            std::string::String::new()
                        }
                    })
                }),
        );
        settings.history_format = match matches.value_of("history_format") {
            None => HistoryFormat::Bash,
            Some("bash") => HistoryFormat::Bash,
            Some("zsh") => HistoryFormat::Zsh {
                extended_history: false,
            },
            Some("zsh-extended") => HistoryFormat::Zsh {
                extended_history: true,
            },
            Some("fish") => HistoryFormat::Fish,
            Some(format) => panic!("McFly error: unknown history format '{}'", format),
        };

        match matches.subcommand() {
            ("add", Some(add_matches)) => {
                settings.mode = Mode::Add;

                settings.when_run = Some(
                    value_t!(add_matches, "when", i64).unwrap_or(
                        SystemTime::now()
                            .duration_since(UNIX_EPOCH)
                            .unwrap_or_else(|err| {
                                panic!("McFly error: Time went backwards ({})", err)
                            })
                            .as_secs() as i64,
                    ),
                );

                settings.append_to_histfile = add_matches.is_present("append_to_histfile");

                if add_matches.value_of("exit").is_some() {
                    settings.exit_code =
                        Some(value_t!(add_matches, "exit", i32).unwrap_or_else(|e| e.exit()));
                }

                if let Some(dir) = add_matches.value_of("directory") {
                    settings.dir = dir.to_string();
                } else {
                    settings.dir = env::current_dir().unwrap_or_else(|err| {
                        panic!(
                            "McFly error: Unable to determine current directory ({})",
                            err
                        )
                    }).to_str().to_owned().unwrap_or_else(|| {
                        panic!(
                            "McFly error: Unable to determine current directory"
                        )
                    }).to_string();
                }

                if let Some(old_dir) = add_matches.value_of("old_directory") {
                    settings.old_dir = Some(old_dir.to_string());
                } else {
                    settings.old_dir = env::var("OLDPWD").ok();
                }

                if let Some(commands) = add_matches.values_of("command") {
                    settings.command = commands.collect::<Vec<_>>().join(" ");
                } else {
                    settings.command = shell_history::last_history_line(
                        &settings.mcfly_history,
                        settings.history_format,
                    )
                    .unwrap_or_default();
                }

                // CD shows PWD as the resulting directory, but we want it from the source directory.
                if settings.command.starts_with("cd ")
                    || settings.command.starts_with("pushd ")
                    || settings.command.starts_with("j ")
                {
                    settings.dir = settings.old_dir.to_owned().unwrap_or(settings.dir);
                }
            }

            ("search", Some(search_matches)) => {
                settings.mode = Mode::Search;
                if let Some(dir) = search_matches.value_of("directory") {
                    settings.dir = dir.to_string();
                } else {
                    settings.dir = env::current_dir().unwrap_or_else(|err| {
                        panic!(
                            "McFly error: Unable to determine current directory ({})",
                            err
                        )
                    }).to_str().unwrap().to_string();
                }

                if let Ok(results) = env::var("MCFLY_RESULTS") {
                    if let Ok(results) = u16::from_str(&results) {
                        settings.results = results;
                    }
                }
                if let Ok(results) = value_t!(search_matches.value_of("results"), u16) {
                    settings.results = results;
                }

<<<<<<< HEAD
                settings.fuzzy = settings.fuzzy
                    || env::var("MCFLY_FUZZY").is_ok()
                    || search_matches.is_present("fuzzy");
=======
                if let Ok(fuzzy) = env::var("MCFLY_FUZZY") {
                    if let Ok(fuzzy) = i16::from_str(&fuzzy) {
                        settings.fuzzy = fuzzy;
                    } else if fuzzy.to_lowercase() != "false" {
                        settings.fuzzy = 2;
                    }
                }
                if let Ok(fuzzy) = value_t!(search_matches.value_of("fuzzy"), i16) {
                    settings.fuzzy = fuzzy;
                } else if search_matches.is_present("fuzzy") {
                    settings.fuzzy = 2;
                }
>>>>>>> 7b410fe7

                settings.delete_without_confirm = search_matches
                    .is_present("delete_without_confirm")
                    || env::var("MCFLY_DELETE_WITHOUT_CONFIRM").is_ok();
                settings.output_selection = search_matches
                    .value_of("output_selection")
                    .map(|s| s.to_owned());

                if let Some(values) = search_matches.values_of("command") {
                    settings.command = values.collect::<Vec<_>>().join(" ");
                } else {
<<<<<<< HEAD
                    settings.command = "".to_string();
                    // shell_history::last_history_line(
                    //     &settings.mcfly_history,
                    //     settings.history_format,
                    // )
                    // .unwrap_or_else(String::new)
                    // .trim_start_matches("#mcfly: ")
                    // .trim_start_matches("#mcfly:")
                    // .to_string();
                    // shell_history::delete_last_history_entry_if_search(
                    //     &settings.mcfly_history,
                    //     settings.history_format,
                    //     settings.debug,
                    // );
=======
                    settings.command = shell_history::last_history_line(
                        &settings.mcfly_history,
                        settings.history_format,
                    )
                    .unwrap_or_default()
                    .trim_start_matches("#mcfly: ")
                    .trim_start_matches("#mcfly:")
                    .to_string();
                    shell_history::delete_last_history_entry_if_search(
                        &settings.mcfly_history,
                        settings.history_format,
                        settings.debug,
                    );
>>>>>>> 7b410fe7
                }
            }

            ("train", Some(train_matches)) => {
                settings.mode = Mode::Train;
                settings.refresh_training_cache = train_matches.is_present("refresh_cache");
            }

            ("move", Some(move_matches)) => {
                settings.mode = Mode::Move;
                settings.old_dir = Some(String::from(
                    move_matches
                        .value_of("old_dir_path")
                        .unwrap_or_else(|| panic!("McFly error: Expected value for old_dir_path")),
                ));
                settings.dir = String::from(
                    move_matches
                        .value_of("new_dir_path")
                        .unwrap_or_else(|| panic!("McFly error: Expected value for new_dir_path")),
                );
            }

            ("init", Some(init_matches)) => {
                settings.mode = Mode::Init;
                match init_matches.value_of("shell").unwrap() {
                    "bash" => {
                        settings.init_mode = InitMode::Bash;
                    }
                    "zsh" => {
                        settings.init_mode = InitMode::Zsh;
                    }
                    "fish" => {
                        settings.init_mode = InitMode::Fish;
                    }
                    "powershell" => {
                        settings.init_mode = InitMode::Powershell;
                    }
                    _ => unreachable!(),
                }
            }

            ("", None) => println!("No subcommand was used"), // If no subcommand was used it'll match the tuple ("", None)
            _ => unreachable!(), // If all subcommands are defined above, anything else is unreachable!()
        }

<<<<<<< HEAD
        if env::var("MCFLY_KEY_SCHEME").is_ok() {
            settings.key_scheme = match env::var("MCFLY_KEY_SCHEME").as_ref().map(String::as_ref) {
                Ok("vim") => KeyScheme::Vim,
                _ => KeyScheme::Emacs,
            };
        }
=======
        settings.lightmode = match env::var_os("MCFLY_LIGHT") {
            Some(_val) => true,
            None => false,
        };

        settings.disable_menu = match env::var_os("MCFLY_DISABLE_MENU") {
            Some(_val) => true,
            None => false,
        };

        settings.key_scheme = match env::var("MCFLY_KEY_SCHEME").as_ref().map(String::as_ref) {
            Ok("vim") => KeyScheme::Vim,
            _ => KeyScheme::Emacs,
        };
>>>>>>> 7b410fe7

        settings
    }

    // Use ~/.mcfly only if it already exists, otherwise create 'mcfly' folder in XDG_CACHE_DIR
    pub fn mcfly_training_cache_path() -> PathBuf {
        let cache_dir = Settings::mcfly_xdg_dir().cache_dir().to_path_buf();

        Settings::mcfly_base_path(cache_dir).join(PathBuf::from("training-cache.v1.csv"))
    }

<<<<<<< HEAD
    pub fn mcfly_config_path() -> PathBuf {
        Settings::storage_dir_path().join(PathBuf::from("mcfly.toml"))
    }

=======
    // Use ~/.mcfly only if it already exists, otherwise create 'mcfly' folder in XDG_DATA_DIR
>>>>>>> 7b410fe7
    pub fn mcfly_db_path() -> PathBuf {
        let data_dir = Settings::mcfly_xdg_dir().data_dir().to_path_buf();

        Settings::mcfly_base_path(data_dir).join(PathBuf::from("history.db"))
    }

    fn mcfly_xdg_dir() -> ProjectDirs {
        ProjectDirs::from("", "", "McFly").unwrap()
    }

    fn mcfly_base_path(base_dir: PathBuf) -> PathBuf {
        Settings::mcfly_dir_in_home().unwrap_or(base_dir)
    }

    fn mcfly_dir_in_home() -> Option<PathBuf> {
        let user_dirs_file = UserDirs::new()
            .unwrap()
            .home_dir()
            .join(PathBuf::from(".mcfly"));

        if user_dirs_file.exists() {
            Some(user_dirs_file)
        } else {
            None
        }
    }
}
<|MERGE_RESOLUTION|>--- conflicted
+++ resolved
@@ -3,16 +3,13 @@
 use clap::AppSettings;
 use clap::{crate_authors, crate_version, value_t};
 use clap::{App, Arg, SubCommand};
-<<<<<<< HEAD
 use dirs::home_dir;
 use figment::{
     providers::{Format, Serialized, Toml},
     Figment,
 };
 use serde::{Deserialize, Serialize};
-=======
 use directories_next::{ProjectDirs, UserDirs};
->>>>>>> 7b410fe7
 use std::env;
 use std::path::PathBuf;
 use std::str::FromStr;
@@ -42,21 +39,13 @@
     Powershell,
 }
 
-<<<<<<< HEAD
-#[derive(Debug, Serialize, Deserialize, PartialEq)]
-=======
 #[derive(Debug, PartialEq, Eq)]
->>>>>>> 7b410fe7
 pub enum InterfaceView {
     Top,
     Bottom,
 }
 
-<<<<<<< HEAD
-#[derive(Debug, Serialize, Deserialize)]
-=======
 #[derive(Debug, Clone)]
->>>>>>> 7b410fe7
 pub enum ResultSort {
     Rank,
     LastRun,
@@ -120,11 +109,8 @@
     pub delete_without_confirm: bool,
     pub interface_view: InterfaceView,
     pub result_sort: ResultSort,
-<<<<<<< HEAD
     pub colors: Colors,
-=======
     pub disable_menu: bool,
->>>>>>> 7b410fe7
 }
 
 impl Default for Settings {
@@ -143,12 +129,8 @@
             refresh_training_cache: false,
             append_to_histfile: false,
             debug: false,
-<<<<<<< HEAD
-            fuzzy: false,
-=======
             fuzzy: 0,
             lightmode: false,
->>>>>>> 7b410fe7
             key_scheme: KeyScheme::Emacs,
             history_format: HistoryFormat::Bash,
             limit: None,
@@ -157,7 +139,6 @@
             delete_without_confirm: false,
             interface_view: InterfaceView::Top,
             result_sort: ResultSort::Rank,
-<<<<<<< HEAD
             colors: Colors {
                 menu_bg: "Blue".to_string(),
                 menu_fg: "White".to_string(),
@@ -172,9 +153,7 @@
                 cursor_fg: "Black".to_string(),
                 cursor_highlight: "Green".to_string(),
             },
-=======
             disable_menu: false,
->>>>>>> 7b410fe7
         }
     }
 }
@@ -486,11 +465,6 @@
                     settings.results = results;
                 }
 
-<<<<<<< HEAD
-                settings.fuzzy = settings.fuzzy
-                    || env::var("MCFLY_FUZZY").is_ok()
-                    || search_matches.is_present("fuzzy");
-=======
                 if let Ok(fuzzy) = env::var("MCFLY_FUZZY") {
                     if let Ok(fuzzy) = i16::from_str(&fuzzy) {
                         settings.fuzzy = fuzzy;
@@ -503,7 +477,6 @@
                 } else if search_matches.is_present("fuzzy") {
                     settings.fuzzy = 2;
                 }
->>>>>>> 7b410fe7
 
                 settings.delete_without_confirm = search_matches
                     .is_present("delete_without_confirm")
@@ -515,36 +488,20 @@
                 if let Some(values) = search_matches.values_of("command") {
                     settings.command = values.collect::<Vec<_>>().join(" ");
                 } else {
-<<<<<<< HEAD
                     settings.command = "".to_string();
-                    // shell_history::last_history_line(
-                    //     &settings.mcfly_history,
-                    //     settings.history_format,
-                    // )
-                    // .unwrap_or_else(String::new)
-                    // .trim_start_matches("#mcfly: ")
-                    // .trim_start_matches("#mcfly:")
-                    // .to_string();
-                    // shell_history::delete_last_history_entry_if_search(
-                    //     &settings.mcfly_history,
-                    //     settings.history_format,
-                    //     settings.debug,
-                    // );
-=======
-                    settings.command = shell_history::last_history_line(
-                        &settings.mcfly_history,
-                        settings.history_format,
-                    )
-                    .unwrap_or_default()
-                    .trim_start_matches("#mcfly: ")
-                    .trim_start_matches("#mcfly:")
-                    .to_string();
-                    shell_history::delete_last_history_entry_if_search(
-                        &settings.mcfly_history,
-                        settings.history_format,
-                        settings.debug,
-                    );
->>>>>>> 7b410fe7
+                    //settings.command = shell_history::last_history_line(
+                    //    &settings.mcfly_history,
+                    //    settings.history_format,
+                    //)
+                    //.unwrap_or_default()
+                    //.trim_start_matches("#mcfly: ")
+                    //.trim_start_matches("#mcfly:")
+                    //.to_string();
+                    //shell_history::delete_last_history_entry_if_search(
+                    //    &settings.mcfly_history,
+                    //    settings.history_format,
+                    //    settings.debug,
+                    //);
                 }
             }
 
@@ -590,14 +547,12 @@
             _ => unreachable!(), // If all subcommands are defined above, anything else is unreachable!()
         }
 
-<<<<<<< HEAD
         if env::var("MCFLY_KEY_SCHEME").is_ok() {
             settings.key_scheme = match env::var("MCFLY_KEY_SCHEME").as_ref().map(String::as_ref) {
                 Ok("vim") => KeyScheme::Vim,
                 _ => KeyScheme::Emacs,
             };
         }
-=======
         settings.lightmode = match env::var_os("MCFLY_LIGHT") {
             Some(_val) => true,
             None => false,
@@ -612,7 +567,6 @@
             Ok("vim") => KeyScheme::Vim,
             _ => KeyScheme::Emacs,
         };
->>>>>>> 7b410fe7
 
         settings
     }
@@ -624,14 +578,11 @@
         Settings::mcfly_base_path(cache_dir).join(PathBuf::from("training-cache.v1.csv"))
     }
 
-<<<<<<< HEAD
     pub fn mcfly_config_path() -> PathBuf {
         Settings::storage_dir_path().join(PathBuf::from("mcfly.toml"))
     }
 
-=======
     // Use ~/.mcfly only if it already exists, otherwise create 'mcfly' folder in XDG_DATA_DIR
->>>>>>> 7b410fe7
     pub fn mcfly_db_path() -> PathBuf {
         let data_dir = Settings::mcfly_xdg_dir().data_dir().to_path_buf();
 
