use crate::cli::{Cli, SubCommand};
use crate::shell_history;
use clap::Parser;
use directories_next::{ProjectDirs, UserDirs};
use std::env;
use std::path::PathBuf;
use std::str::FromStr;
use std::time::SystemTime;
use std::time::UNIX_EPOCH;

#[derive(Debug)]
pub enum Mode {
    Add,
    Search,
    Train,
    Move,
    Init,
}

#[derive(Debug)]
pub enum KeyScheme {
    Emacs,
    Vim,
}

#[derive(Debug)]
pub enum InitMode {
    Bash,
    Zsh,
    Fish,
    Powershell,
}

#[derive(Debug, PartialEq, Eq)]
pub enum InterfaceView {
    Top,
    Bottom,
}

#[derive(Debug, Clone, PartialEq, Eq)]
pub enum ResultSort {
    Rank,
    LastRun,
}

#[derive(Debug, Clone, Copy)]
pub enum HistoryFormat {
    /// bash format - commands in plain text, one per line, with multi-line commands joined.
    /// HISTTIMEFORMAT is assumed to be empty.
    Bash,

    /// zsh format - commands in plain text, with multiline commands on multiple lines.
    /// McFly does not currently handle joining these lines; they're treated as separate commands.
    /// If --zsh-extended-history was given, `extended_history` will be true, and we'll strip the
    /// timestamp from the beginning of each command.
    Zsh { extended_history: bool },

    /// fish's pseudo-yaml, with commands stored as 'cmd' with multiple lines joined into one with
    /// '\n', and with timestamps stored as 'when'.  ('paths' is ignored.)
    /// (Some discussion of changing format: https://github.com/fish-shell/fish-shell/pull/6493)
    Fish,
}

#[derive(Debug)]
pub struct Settings {
    pub mode: Mode,
    pub debug: bool,
    pub fuzzy: i16,
    pub session_id: String,
    pub mcfly_history: PathBuf,
    pub output_selection: Option<String>,
    pub command: String,
    pub dir: String,
    pub results: u16,
    pub when_run: Option<i64>,
    pub exit_code: Option<i32>,
    pub old_dir: Option<String>,
    pub append_to_histfile: Option<String>,
    pub refresh_training_cache: bool,
    pub lightmode: bool,
    pub key_scheme: KeyScheme,
    pub history_format: HistoryFormat,
    pub limit: Option<i64>,
    pub skip_environment_check: bool,
    pub init_mode: InitMode,
    pub delete_without_confirm: bool,
    pub interface_view: InterfaceView,
    pub result_sort: ResultSort,
    pub disable_menu: bool,
}

impl Default for Settings {
    fn default() -> Settings {
        Settings {
            mode: Mode::Add,
            output_selection: None,
            command: String::new(),
            session_id: String::new(),
            mcfly_history: PathBuf::new(),
            dir: String::new(),
            results: 10,
            when_run: None,
            exit_code: None,
            old_dir: None,
            refresh_training_cache: false,
            append_to_histfile: None,
            debug: false,
            fuzzy: 0,
            lightmode: false,
            key_scheme: KeyScheme::Emacs,
            history_format: HistoryFormat::Bash,
            limit: None,
            skip_environment_check: false,
            init_mode: InitMode::Bash,
            delete_without_confirm: false,
            interface_view: InterfaceView::Top,
            result_sort: ResultSort::Rank,
            disable_menu: false,
        }
    }
}

impl Settings {
    pub fn parse_args() -> Settings {
<<<<<<< HEAD
        let matches = App::new("McFly")
            .version(crate_version!())
            .author(crate_authors!())
            .about("Fly through your shell history")
            .setting(AppSettings::SubcommandRequiredElseHelp)
            .arg(Arg::with_name("debug")
                .short("d")
                .long("debug")
                .help("Debug"))
            .arg(Arg::with_name("session_id")
                .long("session_id")
                .help("Session ID to record or search under (defaults to $MCFLY_SESSION_ID)")
                .value_name("SESSION_ID")
                .takes_value(true))
            .arg(Arg::with_name("mcfly_history")
                .long("mcfly_history")
                .help("Shell history file to read from when adding or searching (defaults to $MCFLY_HISTORY)")
                .value_name("MCFLY_HISTORY")
                .takes_value(true))
            .arg(Arg::with_name("history_format")
                .long("history_format")
                .help("Shell history file format, 'bash', 'zsh', 'zsh-extended' or 'fish' (defaults to 'bash')")
                .value_name("FORMAT")
                .takes_value(true))
            .subcommand(SubCommand::with_name("add")
                .about("Add commands to the history")
                .aliases(&["a"])
                .arg(Arg::with_name("exit")
                    .short("e")
                    .long("exit")
                    .value_name("EXIT_CODE")
                    .help("Exit code of command")
                    .takes_value(true))
                .arg(Arg::with_name("append_to_histfile")
                    .long("append-to-histfile")
                    .help("Also append new history to $HISTFILE/$MCFLY_HISTFILE (e.q., .bash_history)"))
                .arg(Arg::with_name("when")
                    .short("w")
                    .long("when")
                    .value_name("UNIX_EPOCH")
                    .help("The time that the command was run (default now)")
                    .takes_value(true))
                .arg(Arg::with_name("directory")
                    .short("d")
                    .long("dir")
                    .value_name("PATH")
                    .help("Directory where command was run (default $PWD)")
                    .takes_value(true))
                .arg(Arg::with_name("old_directory")
                    .short("o")
                    .long("old-dir")
                    .value_name("PATH")
                    .help("The previous directory the user was in before running the command (default $OLDPWD)")
                    .takes_value(true))
                .arg(Arg::with_name("command")
                    .help("The command that was run (default last line of $MCFLY_HISTORY file)")
                    .value_name("COMMAND")
                    .multiple(true)
                    .required(false)
                    .index(1)))
            .subcommand(SubCommand::with_name("search")
                .about("Search the history")
                .aliases(&["s"])
                .arg(Arg::with_name("directory")
                    .short("d")
                    .long("dir")
                    .value_name("PATH")
                    .help("Directory where command was run")
                    .takes_value(true))
                .arg(Arg::with_name("results")
                    .short("r")
                    .long("results")
                    .value_name("NUMBER")
                    .help("Number of results to return")
                    .takes_value(true))
                .arg(Arg::with_name("fuzzy")
                    .short("f")
                    .long("fuzzy")
                    .help("Fuzzy-find results. 0 is off; higher numbers weight shorter/earlier matches more. Try 2"))
                .arg(Arg::with_name("delete_without_confirm")
                    .long("delete_without_confirm")
                    .help("Delete entry without confirm"))
                .arg(Arg::with_name("output_selection")
                    .short("o")
                    .long("output-selection")
                    .value_name("PATH")
                    .help("Write results to file, including selection mode, new commandline, and any shell-specific requests")
                    .takes_value(true))
                .arg(Arg::with_name("command")
                    .help("The command search term(s)")
                    .value_name("COMMAND")
                    .multiple(true)
                    .required(false)
                    .index(1)))
            .subcommand(SubCommand::with_name("move")
                .about("Record a directory having been moved; moves command records from the old path to the new one")
                .arg(Arg::with_name("old_dir_path")
                    .help("The old directory path")
                    .value_name("OLD_DIR_PATH")
                    .multiple(false)
                    .required(true)
                    .index(1))
                .arg(Arg::with_name("new_dir_path")
                    .help("The new directory path")
                    .value_name("NEW_DIR_PATH")
                    .multiple(false)
                    .required(true)
                    .index(2)))
            .subcommand(SubCommand::with_name("train")
                .about("Train the suggestion engine (developer tool)")
                .arg(Arg::with_name("refresh_cache")
                    .short("r")
                    .long("refresh_cache")
                    .help("Directory where command was run")
                    .required(false)))
            .subcommand(SubCommand::with_name("init")
                .about("Prints the shell code used to execute mcfly")
                .arg(Arg::with_name("shell")
                    .help("Shell to init — one of bash, zsh, fish, or powershell")
                    .possible_values(&["bash", "zsh", "fish", "powershell"])
                    .required(true))
            )
            .get_matches();

        let mut settings = Settings::default();

        if matches.is_present("init") {
            settings.skip_environment_check = true;
        }
=======
        let cli = Cli::parse();

        let mut settings = Settings {
            skip_environment_check: cli.is_init(),
            ..Default::default()
        };
>>>>>>> 9a2dff2d

        settings.debug = cli.debug || is_env_var_truthy("MCFLY_DEBUG");
        settings.limit = env::var("MCFLY_HISTORY_LIMIT")
            .ok()
            .and_then(|o| o.parse::<i64>().ok());

        settings.interface_view = match env::var("MCFLY_INTERFACE_VIEW") {
            Ok(val) => match val.as_str() {
                "TOP" => InterfaceView::Top,
                "BOTTOM" => InterfaceView::Bottom,
                _ => InterfaceView::Top,
            },
            _ => InterfaceView::Top,
        };

        settings.result_sort = match env::var("MCFLY_RESULTS_SORT") {
            Ok(val) => match val.as_str() {
                "RANK" => ResultSort::Rank,
                "LAST_RUN" => ResultSort::LastRun,
                _ => ResultSort::Rank,
            },
            _ => ResultSort::Rank,
        };

        settings.session_id = cli.session_id.unwrap_or_else(||
            env::var("MCFLY_SESSION_ID")
                .unwrap_or_else(|err| {
                    if !settings.skip_environment_check {
                        panic!(
                            "McFly error: Please ensure that MCFLY_SESSION_ID contains a random session ID ({})",
                            err
                        )
                    } else {
                        String::new()
                    }
                }
            )
        );

        settings.mcfly_history = cli.mcfly_history.unwrap_or_else(|| {
            {
                env::var("MCFLY_HISTORY").unwrap_or_else(|err| {
                    if !settings.skip_environment_check {
                        panic!(
                            "McFly error: Please ensure that MCFLY_HISTORY is set ({})",
                            err
                        )
                    } else {
                        String::new()
                    }
                })
            }
            .into()
        });

        {
            use crate::cli::HistoryFormat::*;
            settings.history_format = match cli.history_format {
                Bash => HistoryFormat::Bash,
                Zsh => HistoryFormat::Zsh {
                    extended_history: false,
                },
                ZshExtended => HistoryFormat::Zsh {
                    extended_history: true,
                },
                Fish => HistoryFormat::Fish,
            };
        }

        match cli.command {
            SubCommand::Add {
                command,
                exit,
                append_to_histfile,
                when,
                directory,
                old_directory,
            } => {
                settings.mode = Mode::Add;

                settings.when_run = when.or_else(|| {
                    Some(
                        SystemTime::now()
                            .duration_since(UNIX_EPOCH)
                            .unwrap_or_else(|err| {
                                panic!("McFly error: Time went backwards ({})", err)
                            })
                            .as_secs() as i64,
                    )
                });

                settings.append_to_histfile = append_to_histfile;

                settings.exit_code = exit;

<<<<<<< HEAD
                if let Some(dir) = add_matches.value_of("directory") {
                    settings.dir = dir.to_string();
                } else {
                    settings.dir = env::current_dir()
                        .unwrap_or_else(|err| {
                            panic!(
                                "McFly error: Unable to determine current directory ({})",
                                err
                            )
                        })
                        .to_str()
                        .to_owned()
                        .unwrap_or_else(|| {
                            panic!("McFly error: Unable to determine current directory")
                        })
                        .to_string();
                }
=======
                settings.dir = directory.unwrap_or_else(pwd);
>>>>>>> 9a2dff2d

                settings.old_dir = old_directory.or_else(|| env::var("OLDPWD").ok());

                if !command.is_empty() {
                    settings.command = command.join(" ");
                } else {
                    settings.command = shell_history::last_history_line(
                        &settings.mcfly_history,
                        settings.history_format,
                    )
                    .unwrap_or_default();
                }

                // CD shows PWD as the resulting directory, but we want it from the source directory.
                if settings.command.starts_with("cd ")
                    || settings.command.starts_with("pushd ")
                    || settings.command.starts_with("j ")
                {
                    settings.dir = settings.old_dir.clone().unwrap_or(settings.dir);
                }
            }

            SubCommand::Search {
                command,
                directory,
                results,
                fuzzy,
                delete_without_confirm,
                output_selection,
            } => {
                settings.mode = Mode::Search;
<<<<<<< HEAD
                if let Some(dir) = search_matches.value_of("directory") {
                    settings.dir = dir.to_string();
                } else {
                    settings.dir = env::current_dir()
                        .unwrap_or_else(|err| {
                            panic!(
                                "McFly error: Unable to determine current directory ({})",
                                err
                            )
                        })
                        .to_str()
                        .unwrap()
                        .to_string();
                }
=======

                settings.dir = directory.unwrap_or_else(pwd);
>>>>>>> 9a2dff2d

                if let Ok(results) = env::var("MCFLY_RESULTS") {
                    if let Ok(results) = u16::from_str(&results) {
                        settings.results = results;
                    }
                }

                if let Some(results) = results {
                    settings.results = results;
                }

                if let Ok(fuzzy) = env::var("MCFLY_FUZZY") {
                    if let Ok(fuzzy) = i16::from_str(&fuzzy) {
                        settings.fuzzy = fuzzy;
                    } else if fuzzy.to_lowercase() != "false" {
                        settings.fuzzy = 2;
                    }
                }

                if let Some(fuzzy) = fuzzy {
                    settings.fuzzy = fuzzy;
                }

                settings.delete_without_confirm =
                    delete_without_confirm || is_env_var_truthy("MCFLY_DELETE_WITHOUT_CONFIRM");

                settings.output_selection = output_selection;

                if !command.is_empty() {
                    settings.command = command.join(" ");
                } else {
                    settings.command = shell_history::last_history_line(
                        &settings.mcfly_history,
                        settings.history_format,
                    )
                    .unwrap_or_default()
                    .trim_start_matches("#mcfly: ")
                    .trim_start_matches("#mcfly:")
                    .to_string();
                    shell_history::delete_last_history_entry_if_search(
                        &settings.mcfly_history,
                        settings.history_format,
                        settings.debug,
                    );
                }
            }

            SubCommand::Train { refresh_cache } => {
                settings.mode = Mode::Train;

                settings.refresh_training_cache = refresh_cache;
            }

            SubCommand::Move {
                old_dir_path,
                new_dir_path,
            } => {
                settings.mode = Mode::Move;

                settings.old_dir = Some(old_dir_path);
                settings.dir = new_dir_path;
            }

            SubCommand::Init { shell } => {
                settings.mode = Mode::Init;
<<<<<<< HEAD
                match init_matches.value_of("shell").unwrap() {
                    "bash" => {
                        settings.init_mode = InitMode::Bash;
                    }
                    "zsh" => {
                        settings.init_mode = InitMode::Zsh;
                    }
                    "fish" => {
                        settings.init_mode = InitMode::Fish;
                    }
                    "powershell" => {
                        settings.init_mode = InitMode::Powershell;
                    }
                    _ => unreachable!(),
                }
            }
=======
>>>>>>> 9a2dff2d

                use crate::cli::InitMode::*;
                settings.init_mode = match shell {
                    Bash => InitMode::Bash,
                    Zsh => InitMode::Zsh,
                    Fish => InitMode::Fish,
                };
            }
        }

        settings.lightmode = is_env_var_truthy("MCFLY_LIGHT");

        settings.disable_menu = is_env_var_truthy("MCFLY_DISABLE_MENU");

        settings.key_scheme = match env::var("MCFLY_KEY_SCHEME").as_ref().map(String::as_ref) {
            Ok("vim") => KeyScheme::Vim,
            _ => KeyScheme::Emacs,
        };

        settings
    }

    // Use ~/.mcfly only if it already exists, otherwise create 'mcfly' folder in XDG_CACHE_DIR
    pub fn mcfly_training_cache_path() -> PathBuf {
        let cache_dir = Settings::mcfly_xdg_dir().cache_dir().to_path_buf();

        Settings::mcfly_base_path(cache_dir).join(PathBuf::from("training-cache.v1.csv"))
    }

    // Use ~/.mcfly only if it already exists, otherwise create 'mcfly' folder in XDG_DATA_DIR
    pub fn mcfly_db_path() -> PathBuf {
        let data_dir = Settings::mcfly_xdg_dir().data_dir().to_path_buf();

        Settings::mcfly_base_path(data_dir).join(PathBuf::from("history.db"))
    }

    fn mcfly_xdg_dir() -> ProjectDirs {
        ProjectDirs::from("", "", "McFly").unwrap()
    }

    fn mcfly_base_path(base_dir: PathBuf) -> PathBuf {
        Settings::mcfly_dir_in_home().unwrap_or(base_dir)
    }

    fn mcfly_dir_in_home() -> Option<PathBuf> {
        let user_dirs_file = UserDirs::new()
            .unwrap()
            .home_dir()
            .join(PathBuf::from(".mcfly"));

        user_dirs_file.exists().then_some(user_dirs_file)
    }
}

fn pwd() -> String {
    env::var("PWD").unwrap_or_else(|err| {
        panic!(
            "McFly error: Unable to determine current directory ({})",
            err
        )
    })
}

fn is_env_var_truthy(name: &str) -> bool {
    match env::var(name) {
        Ok(val) => {
            val != "F"
                && val != "f"
                && val != "false"
                && val != "False"
                && val != "FALSE"
                && val != "0"
        }
        Err(_) => false,
    }
}<|MERGE_RESOLUTION|>--- conflicted
+++ resolved
@@ -122,144 +122,12 @@
 
 impl Settings {
     pub fn parse_args() -> Settings {
-<<<<<<< HEAD
-        let matches = App::new("McFly")
-            .version(crate_version!())
-            .author(crate_authors!())
-            .about("Fly through your shell history")
-            .setting(AppSettings::SubcommandRequiredElseHelp)
-            .arg(Arg::with_name("debug")
-                .short("d")
-                .long("debug")
-                .help("Debug"))
-            .arg(Arg::with_name("session_id")
-                .long("session_id")
-                .help("Session ID to record or search under (defaults to $MCFLY_SESSION_ID)")
-                .value_name("SESSION_ID")
-                .takes_value(true))
-            .arg(Arg::with_name("mcfly_history")
-                .long("mcfly_history")
-                .help("Shell history file to read from when adding or searching (defaults to $MCFLY_HISTORY)")
-                .value_name("MCFLY_HISTORY")
-                .takes_value(true))
-            .arg(Arg::with_name("history_format")
-                .long("history_format")
-                .help("Shell history file format, 'bash', 'zsh', 'zsh-extended' or 'fish' (defaults to 'bash')")
-                .value_name("FORMAT")
-                .takes_value(true))
-            .subcommand(SubCommand::with_name("add")
-                .about("Add commands to the history")
-                .aliases(&["a"])
-                .arg(Arg::with_name("exit")
-                    .short("e")
-                    .long("exit")
-                    .value_name("EXIT_CODE")
-                    .help("Exit code of command")
-                    .takes_value(true))
-                .arg(Arg::with_name("append_to_histfile")
-                    .long("append-to-histfile")
-                    .help("Also append new history to $HISTFILE/$MCFLY_HISTFILE (e.q., .bash_history)"))
-                .arg(Arg::with_name("when")
-                    .short("w")
-                    .long("when")
-                    .value_name("UNIX_EPOCH")
-                    .help("The time that the command was run (default now)")
-                    .takes_value(true))
-                .arg(Arg::with_name("directory")
-                    .short("d")
-                    .long("dir")
-                    .value_name("PATH")
-                    .help("Directory where command was run (default $PWD)")
-                    .takes_value(true))
-                .arg(Arg::with_name("old_directory")
-                    .short("o")
-                    .long("old-dir")
-                    .value_name("PATH")
-                    .help("The previous directory the user was in before running the command (default $OLDPWD)")
-                    .takes_value(true))
-                .arg(Arg::with_name("command")
-                    .help("The command that was run (default last line of $MCFLY_HISTORY file)")
-                    .value_name("COMMAND")
-                    .multiple(true)
-                    .required(false)
-                    .index(1)))
-            .subcommand(SubCommand::with_name("search")
-                .about("Search the history")
-                .aliases(&["s"])
-                .arg(Arg::with_name("directory")
-                    .short("d")
-                    .long("dir")
-                    .value_name("PATH")
-                    .help("Directory where command was run")
-                    .takes_value(true))
-                .arg(Arg::with_name("results")
-                    .short("r")
-                    .long("results")
-                    .value_name("NUMBER")
-                    .help("Number of results to return")
-                    .takes_value(true))
-                .arg(Arg::with_name("fuzzy")
-                    .short("f")
-                    .long("fuzzy")
-                    .help("Fuzzy-find results. 0 is off; higher numbers weight shorter/earlier matches more. Try 2"))
-                .arg(Arg::with_name("delete_without_confirm")
-                    .long("delete_without_confirm")
-                    .help("Delete entry without confirm"))
-                .arg(Arg::with_name("output_selection")
-                    .short("o")
-                    .long("output-selection")
-                    .value_name("PATH")
-                    .help("Write results to file, including selection mode, new commandline, and any shell-specific requests")
-                    .takes_value(true))
-                .arg(Arg::with_name("command")
-                    .help("The command search term(s)")
-                    .value_name("COMMAND")
-                    .multiple(true)
-                    .required(false)
-                    .index(1)))
-            .subcommand(SubCommand::with_name("move")
-                .about("Record a directory having been moved; moves command records from the old path to the new one")
-                .arg(Arg::with_name("old_dir_path")
-                    .help("The old directory path")
-                    .value_name("OLD_DIR_PATH")
-                    .multiple(false)
-                    .required(true)
-                    .index(1))
-                .arg(Arg::with_name("new_dir_path")
-                    .help("The new directory path")
-                    .value_name("NEW_DIR_PATH")
-                    .multiple(false)
-                    .required(true)
-                    .index(2)))
-            .subcommand(SubCommand::with_name("train")
-                .about("Train the suggestion engine (developer tool)")
-                .arg(Arg::with_name("refresh_cache")
-                    .short("r")
-                    .long("refresh_cache")
-                    .help("Directory where command was run")
-                    .required(false)))
-            .subcommand(SubCommand::with_name("init")
-                .about("Prints the shell code used to execute mcfly")
-                .arg(Arg::with_name("shell")
-                    .help("Shell to init — one of bash, zsh, fish, or powershell")
-                    .possible_values(&["bash", "zsh", "fish", "powershell"])
-                    .required(true))
-            )
-            .get_matches();
-
-        let mut settings = Settings::default();
-
-        if matches.is_present("init") {
-            settings.skip_environment_check = true;
-        }
-=======
         let cli = Cli::parse();
 
         let mut settings = Settings {
             skip_environment_check: cli.is_init(),
             ..Default::default()
         };
->>>>>>> 9a2dff2d
 
         settings.debug = cli.debug || is_env_var_truthy("MCFLY_DEBUG");
         settings.limit = env::var("MCFLY_HISTORY_LIMIT")
@@ -355,27 +223,7 @@
 
                 settings.exit_code = exit;
 
-<<<<<<< HEAD
-                if let Some(dir) = add_matches.value_of("directory") {
-                    settings.dir = dir.to_string();
-                } else {
-                    settings.dir = env::current_dir()
-                        .unwrap_or_else(|err| {
-                            panic!(
-                                "McFly error: Unable to determine current directory ({})",
-                                err
-                            )
-                        })
-                        .to_str()
-                        .to_owned()
-                        .unwrap_or_else(|| {
-                            panic!("McFly error: Unable to determine current directory")
-                        })
-                        .to_string();
-                }
-=======
                 settings.dir = directory.unwrap_or_else(pwd);
->>>>>>> 9a2dff2d
 
                 settings.old_dir = old_directory.or_else(|| env::var("OLDPWD").ok());
 
@@ -407,25 +255,8 @@
                 output_selection,
             } => {
                 settings.mode = Mode::Search;
-<<<<<<< HEAD
-                if let Some(dir) = search_matches.value_of("directory") {
-                    settings.dir = dir.to_string();
-                } else {
-                    settings.dir = env::current_dir()
-                        .unwrap_or_else(|err| {
-                            panic!(
-                                "McFly error: Unable to determine current directory ({})",
-                                err
-                            )
-                        })
-                        .to_str()
-                        .unwrap()
-                        .to_string();
-                }
-=======
 
                 settings.dir = directory.unwrap_or_else(pwd);
->>>>>>> 9a2dff2d
 
                 if let Ok(results) = env::var("MCFLY_RESULTS") {
                     if let Ok(results) = u16::from_str(&results) {
@@ -491,31 +322,13 @@
 
             SubCommand::Init { shell } => {
                 settings.mode = Mode::Init;
-<<<<<<< HEAD
-                match init_matches.value_of("shell").unwrap() {
-                    "bash" => {
-                        settings.init_mode = InitMode::Bash;
-                    }
-                    "zsh" => {
-                        settings.init_mode = InitMode::Zsh;
-                    }
-                    "fish" => {
-                        settings.init_mode = InitMode::Fish;
-                    }
-                    "powershell" => {
-                        settings.init_mode = InitMode::Powershell;
-                    }
-                    _ => unreachable!(),
-                }
-            }
-=======
->>>>>>> 9a2dff2d
 
                 use crate::cli::InitMode::*;
                 settings.init_mode = match shell {
                     Bash => InitMode::Bash,
                     Zsh => InitMode::Zsh,
                     Fish => InitMode::Fish,
+                    Powershell => InitMode::Powershell,
                 };
             }
         }
