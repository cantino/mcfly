use std::fs;
use std::path::PathBuf;
use std::time::{SystemTime, UNIX_EPOCH};

use mcfly::dumper::Dumper;
use mcfly::fake_typer;
use mcfly::history::History;
use mcfly::init::Init;
use mcfly::interface::Interface;
use mcfly::settings::Mode;
use mcfly::settings::Settings;
use mcfly::shell_history;
use mcfly::stats_generator::StatsGenerator;
use mcfly::trainer::Trainer;

fn handle_addition(settings: &Settings) {
    let history = History::load(settings.history_format);
    if history.should_add(&settings.command) {
        history.add(
            &settings.command,
            &settings.session_id,
            &settings.dir,
            &settings.when_run,
            settings.exit_code,
            &settings.old_dir,
        );

        if settings.append_to_histfile.is_some() {
            let histfile = PathBuf::from(settings.append_to_histfile.as_ref().unwrap());
            let command = shell_history::HistoryCommand::new(
                &settings.command,
                settings.when_run.unwrap_or(
                    SystemTime::now()
                        .duration_since(UNIX_EPOCH)
                        .unwrap_or_else(|err| panic!("McFly error: Time went backwards ({err})"))
                        .as_secs() as i64,
                ),
                settings.history_format,
            );
            shell_history::append_history_entry(&command, &histfile, settings.debug);
        }
    }
}

fn handle_search(settings: &Settings) {
    let history = History::load(settings.history_format);
    let result = Interface::new(settings, &history).display();
    if let Some(cmd) = result.selection {
        if let Some(path) = &settings.output_selection {
            // Output selection results to a file.
            let mut out: String = String::new();

            // First we say the desired mode, depending on the key pressed by the user - simply
            // displaying the selected command, or running it.
            if result.run {
                out.push_str("mode run\n");
            } else {
                out.push_str("mode display\n");
            }

            // Next, the desired commandline selected by the user.
            out.push_str("commandline ");
            out.push_str(&cmd);
            out.push('\n');

            // Finally, any requests for deletion of commands from shell history, for cases where
            // shells need to handle this natively instead of through us editing HISTFILE/MCFLY_HISTFILE.
            for delete_request in result.delete_requests {
                out.push_str("delete ");
                out.push_str(&delete_request);
                out.push('\n');
            }

            fs::write(path, &out)
                .unwrap_or_else(|err| panic!("McFly error: unable to write to {path}: {err}"));
        } else {
            fake_typer::use_tiocsti(&cmd);

            if result.run {
                fake_typer::use_tiocsti("\n");
            }
        }
    }
}

fn handle_train(settings: &Settings) {
    let mut history = History::load(settings.history_format);
    Trainer::new(settings, &mut history).train();
}

fn handle_move(settings: &Settings) {
    let history = History::load(settings.history_format);
    history.update_paths(&settings.old_dir.clone().unwrap(), &settings.dir, true);
}

fn handle_init(settings: &Settings) {
    Init::new(&settings.init_mode);
}

fn handle_dump(settings: &Settings) {
    let history = History::load(settings.history_format);
    Dumper::new(settings, &history).dump();
}

fn handle_stats(settings: &Settings) {
    let history = History::load(settings.history_format);
<<<<<<< HEAD
    let stats = StatsGenerator::new(&history).generate_stats(
        settings.stats_top_command_limit,
        settings.stats_command_limit,
    );
    println!("{stats}");
=======
    let stats = StatsGenerator::new(&history).generate_stats(settings);
    println!("{}", stats);
>>>>>>> 940e8204
}

fn main() {
    let mut settings = Settings::parse_args();

    settings.load_config();

    match settings.mode {
        Mode::Add => {
            handle_addition(&settings);
        }
        Mode::Search => {
            handle_search(&settings);
        }
        Mode::Train => {
            handle_train(&settings);
        }
        Mode::Move => {
            handle_move(&settings);
        }
        Mode::Init => {
            handle_init(&settings);
        }
        Mode::Dump => {
            handle_dump(&settings);
        }
        Mode::Stats => handle_stats(&settings),
    }
}<|MERGE_RESOLUTION|>--- conflicted
+++ resolved
@@ -104,16 +104,8 @@
 
 fn handle_stats(settings: &Settings) {
     let history = History::load(settings.history_format);
-<<<<<<< HEAD
-    let stats = StatsGenerator::new(&history).generate_stats(
-        settings.stats_top_command_limit,
-        settings.stats_command_limit,
-    );
-    println!("{stats}");
-=======
     let stats = StatsGenerator::new(&history).generate_stats(settings);
     println!("{}", stats);
->>>>>>> 940e8204
 }
 
 fn main() {
