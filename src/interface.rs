use crate::command_input::{CommandInput, Move};
use crate::history::History;

use crate::fixed_length_grapheme_string::FixedLengthGraphemeString;
use crate::history::Command;
use crate::history_cleaner;
use crate::settings::KeyScheme;
use crate::settings::Settings;
use std::io::{stdin, stdout, Write};
use termion::color;
use termion::event::Key;
use termion::input::TermRead;
use termion::raw::IntoRawMode;
use termion::screen::AlternateScreen;
use termion::{clear, cursor, terminal_size};

pub struct Interface<'a> {
    history: &'a History,
    settings: &'a Settings,
    input: CommandInput,
    selection: usize,
    matches: Vec<Command>,
    debug: bool,
    run: bool,
    menu_mode: MenuMode,
    in_vim_insert_mode: bool,
}

pub struct SelectionResult {
    pub run: bool,
    pub selection: Option<String>,
}

pub enum MoveSelection {
    Up,
    Down,
}

#[derive(PartialEq)]
pub enum MenuMode {
    Normal,
    ConfirmDelete,
}

impl MenuMode {
    fn text(&self, interface: &Interface) -> &str {
        match *self {
            MenuMode::Normal => match interface.settings.key_scheme {
                KeyScheme::Emacs => "McFly | ESC - Exit | ⏎ - Run | TAB - Edit | F2 - Delete",
                KeyScheme::Vim => {
                    if interface.in_vim_insert_mode {
                        "McFly (Vim) | ESC - Exit | ⏎ - Run | TAB - Edit | F2 - Delete        -- INSERT --"
                    } else {
                        "McFly (Vim) | ESC - Exit | ⏎ - Run | TAB - Edit | F2 - Delete"
                    }
                }
            },
            MenuMode::ConfirmDelete => "Delete selected command from the history? (Y/N)",
        }
    }

    fn bg(&self) -> String {
        match *self {
            MenuMode::Normal => color::Bg(color::LightBlue).to_string(),
            MenuMode::ConfirmDelete => color::Bg(color::Red).to_string(),
        }
    }
}

const PROMPT_LINE_INDEX: u16 = 3;
const INFO_LINE_INDEX: u16 = 1;
const RESULTS_TOP_INDEX: u16 = 5;

impl<'a> Interface<'a> {
    pub fn new(settings: &'a Settings, history: &'a History) -> Interface<'a> {
        Interface {
            history,
            settings,
            input: CommandInput::from(settings.command.to_owned()),
            selection: 0,
            matches: Vec::new(),
            debug: settings.debug,
            run: false,
            menu_mode: MenuMode::Normal,
            in_vim_insert_mode: false,
        }
    }

    pub fn display(&mut self) -> SelectionResult {
        self.build_cache_table();
        self.select();

        let command = self.input.command.to_owned();

        if command.chars().any(|c| !c.is_whitespace()) {
            self.history.record_selected_from_ui(
                &command,
                &self.settings.session_id,
                &self.settings.dir,
            );
            SelectionResult {
                run: self.run,
                selection: Some(command),
            }
        } else {
            SelectionResult {
                run: self.run,
                selection: None,
            }
        }
    }

    fn build_cache_table(&self) {
        self.history.build_cache_table(
            &self.settings.dir.to_owned(),
            &Some(self.settings.session_id.to_owned()),
            None,
            None,
            None,
        );
    }

    fn menubar<W: Write>(&self, screen: &mut W) {
        let (width, _height): (u16, u16) = terminal_size().unwrap();
        write!(
            screen,
            "{hide}{cursor}{clear}{fg}{bg}{text:width$}{reset_bg}",
            hide = cursor::Hide,
            fg = color::Fg(color::LightWhite).to_string(),
            bg = self.menu_mode.bg(),
            cursor = cursor::Goto(1, INFO_LINE_INDEX),
            clear = clear::CurrentLine,
            text = self.menu_mode.text(self),
            reset_bg = color::Bg(color::Reset).to_string(),
            width = width as usize
        )
        .unwrap();
        screen.flush().unwrap();
    }

    fn prompt<W: Write>(&self, screen: &mut W) {
        write!(
            screen,
            "{}{}{}$ {}",
            if self.settings.lightmode {
                color::Fg(color::Black).to_string()
            } else {
                color::Fg(color::LightWhite).to_string()
            },
            cursor::Goto(1, PROMPT_LINE_INDEX),
            clear::CurrentLine,
            self.input
        )
        .unwrap();
        write!(
            screen,
            "{}{}",
            cursor::Goto(self.input.cursor as u16 + 3, PROMPT_LINE_INDEX),
            cursor::Show
        )
        .unwrap();
        screen.flush().unwrap();
    }

    fn debug_cursor<W: Write>(&self, screen: &mut W) {
        write!(
            screen,
            "{}{}",
            cursor::Hide,
<<<<<<< HEAD
            cursor::Goto(0, RESULTS_TOP_INDEX + RESULTS_TO_RETURN + 1)
        )
        .unwrap();
=======
            cursor::Goto(0, RESULTS_TOP_INDEX + self.settings.results + 1)
        ).unwrap();
>>>>>>> 2bb4e345
        screen.flush().unwrap();
    }

    fn results<W: Write>(&mut self, screen: &mut W) {
        write!(
            screen,
            "{}{}{}",
            cursor::Hide,
            cursor::Goto(1, RESULTS_TOP_INDEX),
            clear::All
        )
        .unwrap();
        let (width, _height): (u16, u16) = terminal_size().unwrap();

        if !self.matches.is_empty() && self.selection > self.matches.len() - 1 {
            self.selection = self.matches.len() - 1;
        }

        for (index, command) in self.matches.iter().enumerate() {
            let mut fg = if self.settings.lightmode {
                color::Fg(color::Black).to_string()
            } else {
                color::Fg(color::LightWhite).to_string()
            };

            let mut highlight = if self.settings.lightmode {
                color::Fg(color::Blue).to_string()
            } else {
                color::Fg(color::Green).to_string()
            };

            let mut bg = color::Bg(color::Reset).to_string();

            if index == self.selection {
                if self.settings.lightmode {
                    fg = color::Fg(color::LightWhite).to_string();
                    bg = color::Bg(color::LightBlack).to_string();
                    highlight = color::Fg(color::White).to_string();
                } else {
                    fg = color::Fg(color::Black).to_string();
                    bg = color::Bg(color::LightWhite).to_string();
                    highlight = color::Fg(color::Green).to_string();
                }
            }

            write!(screen, "{}{}", fg, bg).unwrap();

            write!(
                screen,
                "{}{}",
                cursor::Goto(1, index as u16 + RESULTS_TOP_INDEX),
                Interface::truncate_for_display(
                    command,
                    &self.input.command,
                    width,
                    highlight,
                    fg,
                    self.debug
                )
            )
            .unwrap();

            write!(screen, "{}", color::Bg(color::Reset)).unwrap();
            write!(screen, "{}", color::Fg(color::Reset)).unwrap();
        }
        screen.flush().unwrap();
    }

    #[allow(unused)]
    fn debug<W: Write, S: Into<String>>(&self, screen: &mut W, s: S) {
        write!(
            screen,
            "{}{}{}",
            cursor::Goto(1, 2),
            clear::CurrentLine,
            s.into()
        )
        .unwrap();
        screen.flush().unwrap();
    }

    fn move_selection(&mut self, direction: MoveSelection) {
        match direction {
            MoveSelection::Up => {
                if self.selection > 0 {
                    self.selection -= 1;
                }
            }
            MoveSelection::Down => {
                self.selection += 1;
            }
        }
    }

    fn accept_selection(&mut self) {
        if !self.matches.is_empty() {
            self.input.set(&self.matches[self.selection].cmd);
        }
    }

    fn confirm(&mut self, confirmation: bool) {
        if confirmation {
            if let MenuMode::ConfirmDelete = self.menu_mode {
                self.delete_selection()
            }
        }
        self.menu_mode = MenuMode::Normal;
    }

    fn delete_selection(&mut self) {
        if !self.matches.is_empty() {
            {
                let command = &self.matches[self.selection];
                history_cleaner::clean(self.settings, self.history, &command.cmd);
            }
            self.build_cache_table();
            self.refresh_matches();
        }
    }

    fn refresh_matches(&mut self) {
        self.selection = 0;
<<<<<<< HEAD
        self.matches = self
            .history
            .find_matches(&self.input.command, RESULTS_TO_RETURN as i16);
=======
        self.matches = self.history
            .find_matches(&self.input.command, self.settings.results as i16);
>>>>>>> 2bb4e345
    }

    fn select(&mut self) {
        let stdin = stdin();
        let mut screen = AlternateScreen::from(stdout().into_raw_mode().unwrap());
        //        let mut screen = stdout().into_raw_mode().unwrap();
        write!(screen, "{}", clear::All).unwrap();

        self.refresh_matches();
        self.results(&mut screen);
        self.menubar(&mut screen);
        self.prompt(&mut screen);

        for c in stdin.keys() {
            self.debug_cursor(&mut screen);

            if self.menu_mode != MenuMode::Normal {
                match c.unwrap() {
                    Key::Ctrl('c')
                    | Key::Ctrl('d')
                    | Key::Ctrl('g')
                    | Key::Ctrl('z')
                    | Key::Ctrl('r') => {
                        self.run = false;
                        self.input.clear();
                        break;
                    }
                    Key::Char('y') | Key::Char('Y') => {
                        self.confirm(true);
                    }
                    Key::Char('n') | Key::Char('N') | Key::Esc => {
                        self.confirm(false);
                    }
                    _ => {}
                }
            } else {
                let early_out = match self.settings.key_scheme {
                    KeyScheme::Emacs => self.select_with_emacs_key_scheme(c.unwrap()),
                    KeyScheme::Vim => self.select_with_vim_key_scheme(c.unwrap()),
                };

                if early_out {
                    break;
                }
            }

            self.results(&mut screen);
            self.menubar(&mut screen);
            self.prompt(&mut screen);
        }

        write!(screen, "{}{}", clear::All, cursor::Show).unwrap();
    }

    fn select_with_emacs_key_scheme(&mut self, k: Key) -> bool {
        match k {
            Key::Char('\n') | Key::Char('\r') | Key::Ctrl('j') => {
                self.run = true;
                self.accept_selection();
                return true;
            }
            Key::Char('\t') => {
                self.run = false;
                self.accept_selection();
                return true;
            }
            Key::Ctrl('c')
            | Key::Ctrl('d')
            | Key::Ctrl('g')
            | Key::Ctrl('z')
            | Key::Esc
            | Key::Ctrl('r') => {
                self.run = false;
                self.input.clear();
                return true;
            }
            Key::Ctrl('b') => self.input.move_cursor(Move::Backward),
            Key::Ctrl('f') => self.input.move_cursor(Move::Forward),
            Key::Ctrl('a') => self.input.move_cursor(Move::BOL),
            Key::Ctrl('e') => self.input.move_cursor(Move::EOL),
            Key::Ctrl('w') | Key::Alt('\x08') | Key::Alt('\x7f') => {
                self.input.delete(Move::BackwardWord);
                self.refresh_matches();
            }
            Key::Alt('d') => {
                self.input.delete(Move::ForwardWord);
                self.refresh_matches();
            }
            Key::Ctrl('v') => {
                self.debug = !self.debug;
            }
            Key::Alt('b') => self.input.move_cursor(Move::BackwardWord),
            Key::Alt('f') => self.input.move_cursor(Move::ForwardWord),
            Key::Left => self.input.move_cursor(Move::Backward),
            Key::Right => self.input.move_cursor(Move::Forward),
            Key::Up | Key::PageUp | Key::Ctrl('p') => self.move_selection(MoveSelection::Up),
            Key::Down | Key::PageDown | Key::Ctrl('n') => self.move_selection(MoveSelection::Down),
            Key::Ctrl('k') => {
                self.input.delete(Move::EOL);
                self.refresh_matches();
            }
            Key::Ctrl('u') => {
                self.input.delete(Move::BOL);
                self.refresh_matches();
            }
            Key::Backspace | Key::Ctrl('h') => {
                self.input.delete(Move::Backward);
                self.refresh_matches();
            }
            Key::Delete => {
                self.input.delete(Move::Forward);
                self.refresh_matches();
            }
            Key::Home => self.input.move_cursor(Move::BOL),
            Key::End => self.input.move_cursor(Move::EOL),
            Key::Char(c) => {
                self.input.insert(c);
                self.refresh_matches();
            }
            Key::F(2) => {
                if !self.matches.is_empty() {
                    self.menu_mode = MenuMode::ConfirmDelete;
                }
            }
            _ => {}
        }

        false
    }

    fn select_with_vim_key_scheme(&mut self, k: Key) -> bool {
        if self.in_vim_insert_mode {
            match k {
                Key::Char('\n') | Key::Char('\r') | Key::Ctrl('j') => {
                    self.run = true;
                    self.accept_selection();
                    return true;
                }
                Key::Char('\t') => {
                    self.run = false;
                    self.accept_selection();
                    return true;
                }
                Key::Ctrl('c') | Key::Ctrl('g') | Key::Ctrl('z') | Key::Ctrl('r') => {
                    self.run = false;
                    self.input.clear();
                    return true;
                }
                Key::Left => self.input.move_cursor(Move::Backward),
                Key::Right => self.input.move_cursor(Move::Forward),
                Key::Up | Key::PageUp | Key::Ctrl('u') => self.move_selection(MoveSelection::Up),
                Key::Down | Key::PageDown | Key::Ctrl('d') => {
                    self.move_selection(MoveSelection::Down)
                }
                Key::Esc => self.in_vim_insert_mode = false,
                Key::Backspace => {
                    self.input.delete(Move::Backward);
                    self.refresh_matches();
                }
                Key::Delete => {
                    self.input.delete(Move::Forward);
                    self.refresh_matches();
                }
                Key::Home => self.input.move_cursor(Move::BOL),
                Key::End => self.input.move_cursor(Move::EOL),
                Key::Char(c) => {
                    self.input.insert(c);
                    self.refresh_matches();
                }
                Key::F(2) => {
                    if !self.matches.is_empty() {
                        self.menu_mode = MenuMode::ConfirmDelete;
                    }
                }
                _ => {}
            }
        } else {
            match k {
                Key::Char('\n') | Key::Char('\r') | Key::Ctrl('j') => {
                    self.run = true;
                    self.accept_selection();
                    return true;
                }
                Key::Char('\t') => {
                    self.run = false;
                    self.accept_selection();
                    return true;
                }
                Key::Ctrl('c')
                | Key::Ctrl('g')
                | Key::Ctrl('z')
                | Key::Esc
                | Key::Char('q')
                // TODO add ZZ as shortcut
                | Key::Ctrl('r') => {
                    self.run = false;
                    self.input.clear();
                    return true;
                }
                Key::Left | Key::Char('h') => self.input.move_cursor(Move::Backward),
                Key::Right | Key::Char('l') => self.input.move_cursor(Move::Forward),
                Key::Up | Key::PageUp | Key::Char('k') | Key::Ctrl('u') => self.move_selection(MoveSelection::Up),
                Key::Down | Key::PageDown | Key::Char('j') | Key::Ctrl('d') => self.move_selection(MoveSelection::Down),
                Key::Char('b') | Key::Char('e') => self.input.move_cursor(Move::BackwardWord),
                Key::Char('w') => self.input.move_cursor(Move::ForwardWord),
                Key::Char('0') | Key::Char('^') => self.input.move_cursor(Move::BOL),
                Key::Char('$') => self.input.move_cursor(Move::EOL),
                Key::Char('i') | Key::Char('a') => self.in_vim_insert_mode = true,
                Key::Backspace => {
                    self.input.delete(Move::Backward);
                    self.refresh_matches();
                }
                Key::Delete | Key::Char('x') => {
                    self.input.delete(Move::Forward);
                    self.refresh_matches();
                }
                Key::Home => self.input.move_cursor(Move::BOL),
                Key::End => self.input.move_cursor(Move::EOL),
                Key::Char(_c) => {

                }
                Key::F(2) => {
                    if !self.matches.is_empty() {
                        self.menu_mode = MenuMode::ConfirmDelete;
                    }
                }
                _ => {}
            }
        }

        false
    }

    fn truncate_for_display(
        command: &Command,
        search: &str,
        width: u16,
        highlight_color: String,
        base_color: String,
        debug: bool,
    ) -> String {
        let mut prev = 0;
        let debug_space = if debug { 90 } else { 0 };
        let max_grapheme_length = if width > debug_space {
            width - debug_space
        } else {
            2
        };
        let mut out = FixedLengthGraphemeString::empty(max_grapheme_length);

        let lowercase_search = search.to_lowercase();
        let lowercase_cmd = command.cmd.to_lowercase();
        let search_len = search.len();

        if !search.is_empty() {
            for (index, _) in lowercase_cmd.match_indices(&lowercase_search) {
                if prev != index {
                    out.push_grapheme_str(&command.cmd[prev..index]);
                }
                out.push_str(&highlight_color);
                out.push_grapheme_str(&command.cmd[index..(index + search_len)]);
                out.push_str(&base_color);
                prev = index + search_len;
            }
        }

        if prev != command.cmd.len() {
            out.push_grapheme_str(&command.cmd[prev..]);
        }

        if debug {
            out.max_grapheme_length += debug_space;
            out.push_grapheme_str("  ");
            out.push_str(&format!("{}", color::Fg(color::LightBlue)));
            out.push_grapheme_str(format!("rnk: {:.*} ", 2, command.rank));
            out.push_grapheme_str(format!("age: {:.*} ", 2, command.features.age_factor));
            out.push_grapheme_str(format!("lng: {:.*} ", 2, command.features.length_factor));
            out.push_grapheme_str(format!("ext: {:.*} ", 0, command.features.exit_factor));
            out.push_grapheme_str(format!(
                "r_ext: {:.*} ",
                0, command.features.recent_failure_factor
            ));
            out.push_grapheme_str(format!("dir: {:.*} ", 3, command.features.dir_factor));
            out.push_grapheme_str(format!(
                "s_dir: {:.*} ",
                3, command.features.selected_dir_factor
            ));
            out.push_grapheme_str(format!("ovlp: {:.*} ", 3, command.features.overlap_factor));
            out.push_grapheme_str(format!(
                "i_ovlp: {:.*} ",
                3, command.features.immediate_overlap_factor
            ));
            out.push_grapheme_str(format!(
                "occ: {:.*}",
                2, command.features.occurrences_factor
            ));
            out.push_grapheme_str(format!(
                "s_occ: {:.*} ",
                2, command.features.selected_occurrences_factor
            ));
            out.push_str(&base_color);
        }

        out.string
    }
}

// TODO:
// Ctrl('X') + Ctrl('U') => undo
// Ctrl('X') + Ctrl('G') => abort
// Meta('c') => capitalize word
// Meta('l') => downcase word
// Meta('t') => transpose words
// Meta('u') => upcase word
// Meta('y') => yank pop
// Ctrl('r') => reverse history search
// Ctrl('s') => forward history search
// Ctrl('t') => transpose characters
// Ctrl('q') | Ctrl('v') => quoted insert
// Ctrl('y') => yank
// Ctrl('_') => undo<|MERGE_RESOLUTION|>--- conflicted
+++ resolved
@@ -167,14 +167,9 @@
             screen,
             "{}{}",
             cursor::Hide,
-<<<<<<< HEAD
-            cursor::Goto(0, RESULTS_TOP_INDEX + RESULTS_TO_RETURN + 1)
+            cursor::Goto(0, RESULTS_TOP_INDEX + self.settings.results + 1)
         )
         .unwrap();
-=======
-            cursor::Goto(0, RESULTS_TOP_INDEX + self.settings.results + 1)
-        ).unwrap();
->>>>>>> 2bb4e345
         screen.flush().unwrap();
     }
 
@@ -297,14 +292,9 @@
 
     fn refresh_matches(&mut self) {
         self.selection = 0;
-<<<<<<< HEAD
         self.matches = self
             .history
-            .find_matches(&self.input.command, RESULTS_TO_RETURN as i16);
-=======
-        self.matches = self.history
             .find_matches(&self.input.command, self.settings.results as i16);
->>>>>>> 2bb4e345
     }
 
     fn select(&mut self) {
