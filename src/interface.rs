use crate::command_input::{CommandInput, Move};
use crate::history::History;

use crate::fixed_length_grapheme_string::FixedLengthGraphemeString;
use crate::history::Command;
use crate::history_cleaner;
use crate::settings::{InterfaceView, KeyScheme};
use crate::settings::{ResultSort, Settings};
use chrono::{Duration, TimeZone, Utc};
use crossterm::event::KeyCode::Char;
use crossterm::event::{read, Event, KeyCode, KeyEvent, KeyEventKind, KeyModifiers};
use crossterm::style::{Color, Print, SetBackgroundColor, SetForegroundColor};
use crossterm::terminal::{self, LeaveAlternateScreen};
use crossterm::terminal::{Clear, ClearType, EnterAlternateScreen};
use crossterm::{cursor, execute, queue};
use humantime::format_duration;
use std::io::{stdout, Write};
use std::string::String;

pub struct Interface<'a> {
    history: &'a History,
    settings: &'a Settings,
    input: CommandInput,
    selection: usize,
    matches: Vec<Command>,
    debug: bool,
    run: bool,
    delete_requests: Vec<String>,
    menu_mode: MenuMode,
    in_vim_insert_mode: bool,
    result_sort: ResultSort,
}

pub struct SelectionResult {
    /// Whether the user requested to run the resulting command immediately.
    pub run: bool,
    /// The command string the user selected, if any.
    pub selection: Option<String>,
    /// Commands the user has requested be deleted from shell history.
    pub delete_requests: Vec<String>,
}

pub enum MoveSelection {
    Up,
    Down,
}

#[derive(PartialEq, Eq)]
pub enum MenuMode {
    Normal,
    ConfirmDelete,
}

impl MenuMode {
    fn text(&self, interface: &Interface) -> String {
        let mut menu_text = String::from("McFly");
        match *self {
            MenuMode::Normal => match interface.settings.key_scheme {
                KeyScheme::Emacs => menu_text.push_str(" | ESC - Exit | "),
                KeyScheme::Vim => {
                    if interface.in_vim_insert_mode {
                        menu_text.push_str(" (Ins) | ESC - Cmd | ");
                    } else {
                        menu_text.push_str(" (Cmd) | ESC - Exit | ");
                    }
                }
            },
            MenuMode::ConfirmDelete => {
                return String::from("Delete selected command from the history? (Y/N)")
            }
        }

        if interface.settings.disable_run_command {
            menu_text.push_str("⏎, TAB - Edit | ");
        } else {
            menu_text.push_str("⏎ - Run | TAB - Edit | ");
        }

        match interface.result_sort {
            ResultSort::Rank => menu_text.push_str("F1 - Switch Sort to Time | "),
            ResultSort::LastRun => menu_text.push_str("F1 - Switch Sort to Rank | "),
        }

        menu_text.push_str("F2 - Delete");
        menu_text
    }

    fn bg(&self) -> Color {
        match *self {
            MenuMode::Normal => Color::Blue,
            MenuMode::ConfirmDelete => Color::Red,
        }
    }
}

const PROMPT_LINE_INDEX: u16 = 3;
const INFO_LINE_INDEX: u16 = 1;
const RESULTS_TOP_INDEX: u16 = 5;

impl<'a> Interface<'a> {
    pub fn new(settings: &'a Settings, history: &'a History) -> Interface<'a> {
        Interface {
            history,
            settings,
            input: CommandInput::from(settings.command.to_owned()),
            selection: 0,
            matches: Vec::new(),
            debug: settings.debug,
            run: false,
            delete_requests: Vec::new(),
            menu_mode: MenuMode::Normal,
            in_vim_insert_mode: true,
            result_sort: settings.result_sort.to_owned(),
        }
    }

    pub fn display(&mut self) -> SelectionResult {
        self.build_cache_table();
        self.select();

        let command = self.input.command.to_owned();

        if command.chars().any(|c| !c.is_whitespace()) {
            self.history.record_selected_from_ui(
                &command,
                &self.settings.session_id,
                &self.settings.dir,
            );
            SelectionResult {
                run: self.run,
                selection: Some(command),
                // Remove delete_requests from the Interface, in case it's used to display() again.
                delete_requests: self.delete_requests.split_off(0),
            }
        } else {
            SelectionResult {
                run: self.run,
                selection: None,
                delete_requests: self.delete_requests.split_off(0),
            }
        }
    }

    fn build_cache_table(&self) {
        self.history.build_cache_table(
            &self.settings.dir.to_owned(),
            &Some(self.settings.session_id.to_owned()),
            None,
            None,
            None,
            self.settings.limit.to_owned(),
        );
    }

    fn menubar<W: Write>(&self, screen: &mut W) {
        let (width, _height): (u16, u16) = terminal::size().unwrap();

        queue!(
            screen,
            cursor::Hide,
            cursor::MoveTo(0, self.info_line_index()),
            Clear(ClearType::CurrentLine),
            SetBackgroundColor(self.menu_mode.bg()),
            SetForegroundColor(Color::White),
            cursor::MoveTo(1, self.info_line_index()),
            Print(format!(
                "{text:width$}",
                text = self.menu_mode.text(self),
                width = width as usize - 1
            )),
            SetBackgroundColor(Color::Reset)
        )
        .unwrap();
    }

    fn prompt<W: Write>(&self, screen: &mut W) {
        let prompt_line_index = self.prompt_line_index();
        let fg = if self.settings.lightmode {
            Color::Black
        } else {
            Color::White
        };
        queue!(
            screen,
            cursor::MoveTo(1, prompt_line_index),
            SetForegroundColor(fg),
            Clear(ClearType::CurrentLine),
            Print(format!("{} {}", self.settings.prompt, self.input)),
            cursor::MoveTo(self.input.cursor as u16 + 3, prompt_line_index),
            cursor::Show
        )
        .unwrap();
    }

    fn debug_cursor<W: Write>(&self, screen: &mut W) {
        let result_top_index = self.result_top_index();
        queue!(
            screen,
            cursor::Hide,
            cursor::MoveTo(0, result_top_index + self.settings.results + 1)
        )
        .unwrap();
    }

    fn results<W: Write>(&mut self, screen: &mut W) {
        let result_top_index = self.result_top_index();
        queue!(screen, cursor::Hide, cursor::MoveTo(1, result_top_index)).unwrap();

        let (width, _height): (u16, u16) = terminal::size().unwrap();

        if !self.matches.is_empty() && self.selection > self.matches.len() - 1 {
            self.selection = self.matches.len() - 1;
        }

<<<<<<< HEAD
        // We need the index of the last handled command after the loop, so declare outside of loop
=======
>>>>>>> 48fc3df8
        let mut index: usize = 0;
        for command in self.matches.iter() {
            let mut fg = if self.settings.lightmode {
                Color::Black
            } else {
                Color::White
            };

            let mut highlight = if self.settings.lightmode {
                Color::DarkBlue
            } else {
                Color::DarkGreen
            };

            let mut bg = Color::Reset;

            if index == self.selection {
                if self.settings.lightmode {
                    fg = Color::White;
                    bg = Color::DarkGrey;
                    highlight = Color::Grey;
                } else {
                    fg = Color::Black;
                    bg = Color::White;
                    highlight = Color::DarkGreen;
                }
            }

            let command_line_index = self.command_line_index(index as i16);
            queue!(
                screen,
                cursor::MoveTo(1, (command_line_index + result_top_index as i16) as u16),
                Clear(ClearType::CurrentLine),
                SetBackgroundColor(bg),
                SetForegroundColor(fg),
                Print(Interface::truncate_for_display(
                    command,
                    &self.input.command,
                    width,
                    highlight,
                    fg,
                    self.debug
                ))
            )
            .unwrap();

            if command.last_run.is_some() {
                queue!(
                    screen,
                    cursor::MoveTo(
                        width - 9,
                        (command_line_index + result_top_index as i16) as u16
                    )
                )
                .unwrap();

                let duration = &format_duration(
                    Duration::minutes(
                        Utc::now()
                            .signed_duration_since(
                                Utc.timestamp_opt(command.last_run.unwrap(), 0).unwrap(),
                            )
                            .num_minutes(),
                    )
                    .to_std()
                    .unwrap(),
                )
                .to_string()
                .split(' ')
                .take(2)
                .map(|s| {
                    s.replace("years", "y")
                        .replace("year", "y")
                        .replace("months", "mo")
                        .replace("month", "mo")
                        .replace("days", "d")
                        .replace("day", "d")
                        .replace("hours", "h")
                        .replace("hour", "h")
                        .replace("minutes", "m")
                        .replace("minute", "m")
                        .replace("0s", "< 1m")
                })
                .collect::<Vec<String>>()
                .join(" ");

                let timing_color = if self.settings.lightmode {
                    Color::DarkBlue
                } else {
                    Color::Blue
                };
                queue!(
                    screen,
                    cursor::MoveTo(
                        width - 9,
                        (command_line_index + self.result_top_index() as i16) as u16
                    ),
                    SetForegroundColor(timing_color),
                    Print(format!("{:>9}", duration)),
                    SetForegroundColor(Color::Reset),
                    SetBackgroundColor(Color::Reset)
                )
                .unwrap();
            }
            index += 1;
        }
<<<<<<< HEAD

=======
>>>>>>> 48fc3df8
        // Since we only clear by line instead of clearing the screen each update,
        //  we need to clear all the lines that may have previously had a command
        for i in index..(self.settings.results as usize) {
            let command_line_index = self.command_line_index(i as i16);
            queue!(
                screen,
<<<<<<< HEAD
                cursor::MoveTo(
                    1,
                    (command_line_index + self.result_top_index() as i16) as u16
                ),
=======
                cursor::MoveTo(1, (command_line_index + result_top_index as i16) as u16),
>>>>>>> 48fc3df8
                Clear(ClearType::CurrentLine)
            )
            .unwrap();
        }
    }

    #[allow(unused)]
    fn debug<W: Write, S: Into<String>>(&self, screen: &mut W, s: S) {
        queue!(
            screen,
            cursor::MoveTo(0, 0),
            Clear(ClearType::CurrentLine),
            Print(s.into())
        )
        .unwrap();

        screen.flush().unwrap();
    }

    fn move_selection(&mut self, direction: MoveSelection) {
        if self.is_screen_view_bottom() {
            match direction {
                MoveSelection::Up => {
                    self.selection += 1;
                }
                MoveSelection::Down => {
                    if self.selection > 0 {
                        self.selection -= 1;
                    }
                }
            }
        } else {
            match direction {
                MoveSelection::Up => {
                    if self.selection > 0 {
                        self.selection -= 1;
                    }
                }
                MoveSelection::Down => {
                    self.selection += 1;
                }
            }
        }
    }

    fn accept_selection(&mut self) {
        if !self.matches.is_empty() {
            self.input.set(&self.matches[self.selection].cmd);
        }
    }

    fn confirm(&mut self, confirmation: bool) {
        if confirmation {
            if let MenuMode::ConfirmDelete = self.menu_mode {
                self.delete_selection()
            }
        }
        self.menu_mode = MenuMode::Normal;
    }

    fn delete_selection(&mut self) {
        if !self.matches.is_empty() {
            {
                let command = &self.matches[self.selection];
                history_cleaner::clean(self.settings, self.history, &command.cmd);
                self.delete_requests.push(command.cmd.clone());
            }
            self.build_cache_table();
            self.refresh_matches(false);
        }
    }

    fn refresh_matches(&mut self, reset_selection: bool) {
        if reset_selection {
            self.selection = 0;
        }
        self.matches = self.history.find_matches(
            &self.input.command,
            self.settings.results as i16,
            self.settings.fuzzy,
            &self.result_sort,
        );
    }

    fn switch_result_sort(&mut self) {
        match self.result_sort {
            ResultSort::Rank => self.result_sort = ResultSort::LastRun,
            ResultSort::LastRun => self.result_sort = ResultSort::Rank,
        }
    }

    fn select(&mut self) {
        let mut screen = stdout();
        terminal::enable_raw_mode().unwrap();
        queue!(screen, EnterAlternateScreen).unwrap();

        self.refresh_matches(true);
        self.results(&mut screen);
        self.menubar(&mut screen);
        self.prompt(&mut screen);

        screen.flush().unwrap();

        loop {
            let event =
                read().unwrap_or_else(|e| panic!("McFly error: failed to read input {:?}", &e));
            self.debug_cursor(&mut screen);

            if let Event::Key(key_event) = event {
                if self.menu_mode != MenuMode::Normal {
                    match key_event {
                        KeyEvent {
                            modifiers: KeyModifiers::CONTROL,
                            code: Char('c') | Char('d') | Char('g') | Char('z') | Char('r'),
                            ..
                        } => {
                            self.run = false;
                            self.input.clear();
                            break;
                        }
                        KeyEvent {
                            code: Char('y') | Char('Y'),
                            ..
                        } => {
                            self.confirm(true);
                        }
                        KeyEvent {
                            code: Char('n') | Char('N'),
                            ..
                        }
                        | KeyEvent {
                            code: KeyCode::Esc, ..
                        } => {
                            self.confirm(false);
                        }
                        _ => {}
                    };
                } else {
                    let early_out = match self.settings.key_scheme {
                        KeyScheme::Emacs => self.select_with_emacs_key_scheme(key_event),
                        KeyScheme::Vim => self.select_with_vim_key_scheme(key_event),
                    };

                    if early_out {
                        break;
                    }
                }
            }

            self.results(&mut screen);
            self.menubar(&mut screen);
            self.prompt(&mut screen);
            screen.flush().unwrap();
        }

        queue!(
            screen,
            Clear(ClearType::All),
            cursor::Show,
            LeaveAlternateScreen
        )
        .unwrap();
        terminal::disable_raw_mode().unwrap();
    }

    fn select_with_emacs_key_scheme(&mut self, event: KeyEvent) -> bool {
        if event.kind == KeyEventKind::Release {
            return false;
        }
        match event {
            KeyEvent {
                code: KeyCode::Enter,
                ..
            }
            | KeyEvent {
                modifiers: KeyModifiers::CONTROL,
                code: Char('j'),
                ..
            }
            | KeyEvent {
                code: Char('\r'), ..
            }
            | KeyEvent {
                code: Char('\n'), ..
            } => {
                self.run = !self.settings.disable_run_command;
                self.accept_selection();
                return true;
            }

            KeyEvent {
                code: KeyCode::Tab, ..
            } => {
                self.run = false;
                self.accept_selection();
                return true;
            }

            KeyEvent {
                modifiers: KeyModifiers::CONTROL,
                code: Char('c') | Char('g') | Char('z') | Char('r'),
                ..
            }
            | KeyEvent {
                code: KeyCode::Esc, ..
            } => {
                self.run = false;
                self.input.clear();
                return true;
            }

            KeyEvent {
                modifiers: KeyModifiers::CONTROL,
                code,
                ..
            } => match code {
                Char('b') => self.input.move_cursor(Move::Backward),
                Char('f') => self.input.move_cursor(Move::Forward),
                Char('a') => self.input.move_cursor(Move::BOL),
                Char('e') => self.input.move_cursor(Move::EOL),
                Char('v') => self.debug = !self.debug,
                Char('k') => {
                    self.input.delete(Move::EOL);
                    self.refresh_matches(true);
                }
                Char('u') => {
                    self.input.delete(Move::BOL);
                    self.refresh_matches(true);
                }
                Char('w') => {
                    self.input.delete(Move::BackwardWord);
                    self.refresh_matches(true);
                }
                Char('p') => self.move_selection(MoveSelection::Up),
                Char('n') => self.move_selection(MoveSelection::Down),
                Char('h') => {
                    self.input.delete(Move::Backward);
                    self.refresh_matches(true);
                }
                Char('d') => {
                    self.input.delete(Move::Forward);
                    self.refresh_matches(true);
                }
                _ => {}
            },

            KeyEvent {
                modifiers: KeyModifiers::ALT,
                code: Char('\x08') | Char('\x7f'),
                ..
            } => {
                self.input.delete(Move::BackwardWord);
                self.refresh_matches(true);
            }

            KeyEvent {
                modifiers: KeyModifiers::ALT,
                code,
                ..
            } => match code {
                Char('b') => self.input.move_cursor(Move::BackwardWord),
                Char('f') => self.input.move_cursor(Move::ForwardWord),
                Char('d') => {
                    self.input.delete(Move::ForwardWord);
                    self.refresh_matches(true);
                }
                _ => {}
            },

            KeyEvent {
                code: KeyCode::Left,
                ..
            } => self.input.move_cursor(Move::Backward),

            KeyEvent {
                code: KeyCode::Right,
                ..
            } => self.input.move_cursor(Move::Forward),

            KeyEvent {
                code: KeyCode::Up | KeyCode::PageUp,
                ..
            } => self.move_selection(MoveSelection::Up),

            KeyEvent {
                code: KeyCode::Down | KeyCode::PageDown,
                ..
            } => self.move_selection(MoveSelection::Down),

            KeyEvent {
                code: KeyCode::Backspace,
                ..
            } => {
                self.input.delete(Move::Backward);
                self.refresh_matches(true);
            }

            KeyEvent {
                code: KeyCode::Delete,
                ..
            } => {
                self.input.delete(Move::Forward);
                self.refresh_matches(true);
            }

            KeyEvent {
                code: KeyCode::Home,
                ..
            } => self.input.move_cursor(Move::BOL),

            KeyEvent {
                code: KeyCode::End, ..
            } => self.input.move_cursor(Move::EOL),

            KeyEvent { code: Char(c), .. } => {
                self.input.insert(c);
                self.refresh_matches(true);
            }

            KeyEvent {
                code: KeyCode::F(1),
                ..
            } => {
                self.switch_result_sort();
                self.refresh_matches(true);
            }

            KeyEvent {
                code: KeyCode::F(2),
                ..
            } => {
                if !self.matches.is_empty() {
                    if self.settings.delete_without_confirm {
                        self.delete_selection();
                    } else {
                        self.menu_mode = MenuMode::ConfirmDelete;
                    }
                }
            }

            _ => {}
        }

        false
    }

    fn select_with_vim_key_scheme(&mut self, event: KeyEvent) -> bool {
        if self.in_vim_insert_mode {
            match event {
                KeyEvent {
                    code: KeyCode::Tab, ..
                } => {
                    self.run = false;
                    self.accept_selection();
                    return true;
                }

                KeyEvent {
                    code: KeyCode::Enter,
                    ..
                }
                | KeyEvent {
                    modifiers: KeyModifiers::CONTROL,
                    code: Char('j'),
                    ..
                } => {
                    self.run = !self.settings.disable_run_command;
                    self.accept_selection();
                    return true;
                }

                KeyEvent {
                    modifiers: KeyModifiers::CONTROL,
                    code: Char('c') | Char('g') | Char('z') | Char('r'),
                    ..
                } => {
                    self.run = false;
                    self.input.clear();
                    return true;
                }

                KeyEvent {
                    code: KeyCode::Left,
                    ..
                } => self.input.move_cursor(Move::Backward),
                KeyEvent {
                    code: KeyCode::Right,
                    ..
                } => self.input.move_cursor(Move::Forward),

                KeyEvent {
                    code: KeyCode::Up | KeyCode::PageUp,
                    ..
                }
                | KeyEvent {
                    modifiers: KeyModifiers::CONTROL,
                    code: Char('u') | Char('p'),
                    ..
                } => self.move_selection(MoveSelection::Up),

                KeyEvent {
                    code: KeyCode::Down | KeyCode::PageDown,
                    ..
                }
                | KeyEvent {
                    modifiers: KeyModifiers::CONTROL,
                    code: Char('d') | Char('n'),
                    ..
                } => self.move_selection(MoveSelection::Down),

                KeyEvent {
                    code: KeyCode::Esc, ..
                } => self.in_vim_insert_mode = false,
                KeyEvent {
                    code: KeyCode::Backspace,
                    ..
                } => {
                    self.input.delete(Move::Backward);
                    self.refresh_matches(true);
                }
                KeyEvent {
                    code: KeyCode::Delete,
                    ..
                } => {
                    self.input.delete(Move::Forward);
                    self.refresh_matches(true);
                }
                KeyEvent {
                    code: KeyCode::Home,
                    ..
                } => self.input.move_cursor(Move::BOL),
                KeyEvent {
                    code: KeyCode::End, ..
                } => self.input.move_cursor(Move::EOL),
                KeyEvent { code: Char(c), .. } => {
                    self.input.insert(c);
                    self.refresh_matches(true);
                }
                KeyEvent {
                    code: KeyCode::F(1),
                    ..
                } => {
                    self.switch_result_sort();
                    self.refresh_matches(true);
                }
                KeyEvent {
                    code: KeyCode::F(2),
                    ..
                } => {
                    if !self.matches.is_empty() {
                        if self.settings.delete_without_confirm {
                            self.delete_selection();
                        } else {
                            self.menu_mode = MenuMode::ConfirmDelete;
                        }
                    }
                }
                _ => {}
            }
        } else {
            match event {
                KeyEvent {
                    code: KeyCode::Tab, ..
                } => {
                    self.run = false;
                    self.accept_selection();
                    return true;
                }

                KeyEvent {
                    code: KeyCode::Enter,
                    ..
                }
                | KeyEvent {
                    modifiers: KeyModifiers::CONTROL,
                    code: Char('j'),
                    ..
                } => {
                    self.run = !self.settings.disable_run_command;
                    self.accept_selection();
                    return true;
                }

                KeyEvent {
                    modifiers: KeyModifiers::CONTROL,
                    code: Char('c') | Char('g') | Char('z') | Char('r'), // TODO add ZZ as shortcut
                    ..
                }
                | KeyEvent {
                    code: KeyCode::Esc, ..
                } => {
                    self.run = false;
                    self.input.clear();
                    return true;
                }
                KeyEvent {
                    code: KeyCode::Left | Char('h'),
                    ..
                } => self.input.move_cursor(Move::Backward),
                KeyEvent {
                    code: KeyCode::Right | Char('l'),
                    ..
                } => self.input.move_cursor(Move::Forward),

                KeyEvent {
                    code: KeyCode::Up | KeyCode::PageUp | Char('k'),
                    ..
                }
                | KeyEvent {
                    modifiers: KeyModifiers::CONTROL,
                    code: Char('u'),
                    ..
                } => self.move_selection(MoveSelection::Up),

                KeyEvent {
                    code: KeyCode::Down | KeyCode::PageDown | Char('j'),
                    ..
                }
                | KeyEvent {
                    modifiers: KeyModifiers::CONTROL,
                    code: Char('d'),
                    ..
                } => self.move_selection(MoveSelection::Down),

                KeyEvent {
                    code: Char('b') | Char('e'),
                    ..
                } => self.input.move_cursor(Move::BackwardWord),
                KeyEvent {
                    code: Char('w'), ..
                } => self.input.move_cursor(Move::ForwardWord),
                KeyEvent {
                    code: Char('0') | Char('^'),
                    ..
                } => self.input.move_cursor(Move::BOL),
                KeyEvent {
                    code: Char('$'), ..
                } => self.input.move_cursor(Move::EOL),

                KeyEvent {
                    code: Char('i') | Char('a'),
                    ..
                } => self.in_vim_insert_mode = true,

                KeyEvent {
                    code: KeyCode::Backspace,
                    ..
                } => {
                    self.input.delete(Move::Backward);
                    self.refresh_matches(true);
                }
                KeyEvent {
                    code: KeyCode::Delete | Char('x'),
                    ..
                } => {
                    self.input.delete(Move::Forward);
                    self.refresh_matches(true);
                }
                KeyEvent {
                    code: KeyCode::Home,
                    ..
                } => self.input.move_cursor(Move::BOL),
                KeyEvent {
                    code: KeyCode::End, ..
                } => self.input.move_cursor(Move::EOL),

                KeyEvent {
                    code: KeyCode::F(1),
                    ..
                } => {
                    self.switch_result_sort();
                    self.refresh_matches(true);
                }
                KeyEvent {
                    code: KeyCode::F(2),
                    ..
                } => {
                    if !self.matches.is_empty() {
                        if self.settings.delete_without_confirm {
                            self.delete_selection();
                        } else {
                            self.menu_mode = MenuMode::ConfirmDelete;
                        }
                    }
                }
                _ => {}
            }
        }

        false
    }

    fn truncate_for_display(
        command: &Command,
        search: &str,
        width: u16,
        highlight_color: Color,
        base_color: Color,
        debug: bool,
    ) -> String {
        let mut prev: usize = 0;
        let debug_space = if debug { 90 } else { 0 };
        let max_grapheme_length = if width > debug_space {
            width - debug_space - 9
        } else {
            11
        };
        let mut out = FixedLengthGraphemeString::empty(max_grapheme_length);

        if !search.is_empty() {
            for (start, end) in &command.match_bounds {
                if prev != *start {
                    out.push_grapheme_str(&command.cmd[prev..*start]);
                }

                execute!(out, SetForegroundColor(highlight_color)).unwrap();
                out.push_grapheme_str(&command.cmd[*start..*end]);
                execute!(out, SetForegroundColor(base_color)).unwrap();
                prev = *end;
            }
        }

        if prev != command.cmd.len() {
            out.push_grapheme_str(&command.cmd[prev..]);
        }

        if debug {
            out.max_grapheme_length += debug_space;
            out.push_grapheme_str("  ");
            execute!(out, SetForegroundColor(Color::Blue)).unwrap();
            out.push_grapheme_str(format!("rnk: {:.*} ", 2, command.rank));
            out.push_grapheme_str(format!("age: {:.*} ", 2, command.features.age_factor));
            out.push_grapheme_str(format!("lng: {:.*} ", 2, command.features.length_factor));
            out.push_grapheme_str(format!("ext: {:.*} ", 0, command.features.exit_factor));
            out.push_grapheme_str(format!(
                "r_ext: {:.*} ",
                0, command.features.recent_failure_factor
            ));
            out.push_grapheme_str(format!("dir: {:.*} ", 3, command.features.dir_factor));
            out.push_grapheme_str(format!(
                "s_dir: {:.*} ",
                3, command.features.selected_dir_factor
            ));
            out.push_grapheme_str(format!("ovlp: {:.*} ", 3, command.features.overlap_factor));
            out.push_grapheme_str(format!(
                "i_ovlp: {:.*} ",
                3, command.features.immediate_overlap_factor
            ));
            out.push_grapheme_str(format!(
                "occ: {:.*}",
                2, command.features.occurrences_factor
            ));
            out.push_grapheme_str(format!(
                "s_occ: {:.*} ",
                2, command.features.selected_occurrences_factor
            ));
            execute!(out, SetForegroundColor(base_color)).unwrap();
        }

        out.string
    }

    fn result_top_index(&self) -> u16 {
        let (_width, height): (u16, u16) = terminal::size().unwrap();

        if self.is_screen_view_bottom() {
            return height - RESULTS_TOP_INDEX;
        }
        RESULTS_TOP_INDEX
    }

    fn prompt_line_index(&self) -> u16 {
        let (_width, height): (u16, u16) = terminal::size().unwrap();
        if self.is_screen_view_bottom() {
            return height - PROMPT_LINE_INDEX;
        }
        PROMPT_LINE_INDEX
    }

    fn info_line_index(&self) -> u16 {
        let (_width, height): (u16, u16) = terminal::size().unwrap();
        if self.is_screen_view_bottom() {
            return height;
        }
        INFO_LINE_INDEX
    }

    fn command_line_index(&self, index: i16) -> i16 {
        if self.is_screen_view_bottom() {
            return -index;
        }
        index
    }

    fn is_screen_view_bottom(&self) -> bool {
        self.settings.interface_view == InterfaceView::Bottom
    }
}

// TODO:
// Ctrl('X') + Ctrl('U') => undo
// Ctrl('X') + Ctrl('G') => abort
// Meta('c') => capitalize word
// Meta('l') => downcase word
// Meta('t') => transpose words
// Meta('u') => upcase word
// Meta('y') => yank pop
// Ctrl('r') => reverse history search
// Ctrl('s') => forward history search
// Ctrl('t') => transpose characters
// Ctrl('q') | Ctrl('v') => quoted insert
// Ctrl('y') => yank
// Ctrl('_') => undo<|MERGE_RESOLUTION|>--- conflicted
+++ resolved
@@ -212,10 +212,6 @@
             self.selection = self.matches.len() - 1;
         }
 
-<<<<<<< HEAD
-        // We need the index of the last handled command after the loop, so declare outside of loop
-=======
->>>>>>> 48fc3df8
         let mut index: usize = 0;
         for command in self.matches.iter() {
             let mut fg = if self.settings.lightmode {
@@ -322,24 +318,13 @@
             }
             index += 1;
         }
-<<<<<<< HEAD
-
-=======
->>>>>>> 48fc3df8
         // Since we only clear by line instead of clearing the screen each update,
         //  we need to clear all the lines that may have previously had a command
         for i in index..(self.settings.results as usize) {
             let command_line_index = self.command_line_index(i as i16);
             queue!(
                 screen,
-<<<<<<< HEAD
-                cursor::MoveTo(
-                    1,
-                    (command_line_index + self.result_top_index() as i16) as u16
-                ),
-=======
                 cursor::MoveTo(1, (command_line_index + result_top_index as i16) as u16),
->>>>>>> 48fc3df8
                 Clear(ClearType::CurrentLine)
             )
             .unwrap();
