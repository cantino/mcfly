use crate::command_input::{CommandInput, Move};
use crate::history::History;

use crate::fixed_length_grapheme_string::FixedLengthGraphemeString;
use crate::history::Command;
use crate::history_cleaner;
use crate::settings::{InterfaceView, KeyScheme};
use crate::settings::{ResultSort, Settings};
use chrono::{Duration, TimeZone, Utc};
use crossterm::event::KeyCode::Char;
use crossterm::event::{poll, read, Event, KeyCode, KeyEvent, KeyModifiers};
use crossterm::style::{Color, Print, SetBackgroundColor, SetForegroundColor};
use crossterm::terminal::{self, LeaveAlternateScreen};
use crossterm::terminal::{Clear, ClearType, EnterAlternateScreen};
use crossterm::{cursor, execute, queue};
use humantime::format_duration;
use std::io::{stdout, Write};
use std::string::String;

pub struct Interface<'a> {
    history: &'a History,
    settings: &'a Settings,
    input: CommandInput,
    selection: usize,
    matches: Vec<Command>,
    debug: bool,
    run: bool,
    delete_requests: Vec<String>,
    menu_mode: MenuMode,
    in_vim_insert_mode: bool,
    result_sort: ResultSort,
}

pub struct SelectionResult {
    /// Whether the user requested to run the resulting command immediately.
    pub run: bool,
    /// The command string the user selected, if any.
    pub selection: Option<String>,
    /// Commands the user has requested be deleted from shell history.
    pub delete_requests: Vec<String>,
}

pub enum MoveSelection {
    Up,
    Down,
}

#[derive(PartialEq, Eq)]
pub enum MenuMode {
    Normal,
    ConfirmDelete,
}

impl MenuMode {
    fn text(&self, interface: &Interface) -> String {
        let mut menu_text = String::from("McFly");
        match *self {
            MenuMode::Normal => match interface.settings.key_scheme {
                KeyScheme::Emacs => menu_text.push_str(" | ESC - Exit | "),
                KeyScheme::Vim => {
                    if interface.in_vim_insert_mode {
                        menu_text.push_str(" (Ins) | ESC - Cmd | ");
                    } else {
                        menu_text.push_str(" (Cmd) | ESC - Exit | ");
                    }
                }
            },
            MenuMode::ConfirmDelete => {
                return String::from("Delete selected command from the history? (Y/N)")
            }
        }

        menu_text.push_str("⏎ - Run | TAB - Edit | ");

        match interface.result_sort {
            ResultSort::Rank => menu_text.push_str("F1 - Switch Sort to Time | "),
            ResultSort::LastRun => menu_text.push_str("F1 - Switch Sort to Rank | "),
        }

        menu_text.push_str("F2 - Delete");
        menu_text
    }

    fn bg(&self) -> Color {
        match *self {
            MenuMode::Normal => Color::Blue,
            MenuMode::ConfirmDelete => Color::Red,
        }
    }
}

const PROMPT_LINE_INDEX: u16 = 3;
const INFO_LINE_INDEX: u16 = 1;
const RESULTS_TOP_INDEX: u16 = 5;

impl<'a> Interface<'a> {
    pub fn new(settings: &'a Settings, history: &'a History) -> Interface<'a> {
        Interface {
            history,
            settings,
            input: CommandInput::from(settings.command.to_owned()),
            selection: 0,
            matches: Vec::new(),
            debug: settings.debug,
            run: false,
            delete_requests: Vec::new(),
            menu_mode: MenuMode::Normal,
            in_vim_insert_mode: true,
            result_sort: settings.result_sort.to_owned(),
        }
    }

    pub fn display(&mut self) -> SelectionResult {
        self.build_cache_table();
        self.select();

        let command = self.input.command.to_owned();

        if command.chars().any(|c| !c.is_whitespace()) {
            self.history.record_selected_from_ui(
                &command,
                &self.settings.session_id,
                &self.settings.dir,
            );
            SelectionResult {
                run: self.run,
                selection: Some(command),
                // Remove delete_requests from the Interface, in case it's used to display() again.
                delete_requests: self.delete_requests.split_off(0),
            }
        } else {
            SelectionResult {
                run: self.run,
                selection: None,
                delete_requests: self.delete_requests.split_off(0),
            }
        }
    }

    fn build_cache_table(&self) {
        self.history.build_cache_table(
            &self.settings.dir.to_owned(),
            &Some(self.settings.session_id.to_owned()),
            None,
            None,
            None,
            self.settings.limit.to_owned(),
        );
    }

    fn menubar<W: Write>(&self, screen: &mut W) {
        let (width, _height): (u16, u16) = terminal::size().unwrap();

        queue!(
            screen,
            cursor::Hide,
            cursor::MoveTo(0, self.info_line_index()),
            Clear(ClearType::CurrentLine),
            SetBackgroundColor(self.menu_mode.bg()),
            SetForegroundColor(Color::White),
            cursor::MoveTo(1, self.info_line_index()),
            Print(format!(
                "{text:width$}",
                text = self.menu_mode.text(self),
                width = width as usize - 1
            )),
            SetBackgroundColor(Color::Reset)
        )
        .unwrap();
    }

    fn prompt<W: Write>(&self, screen: &mut W) {
        let fg = if self.settings.lightmode {
            Color::Black
        } else {
            Color::White
        };
        queue!(
            screen,
            cursor::MoveTo(1, self.prompt_line_index()),
            SetForegroundColor(fg),
            Clear(ClearType::CurrentLine),
            Print(format!("$ {}", self.input)),
            cursor::MoveTo(self.input.cursor as u16 + 3, self.prompt_line_index()),
            cursor::Show
        )
        .unwrap();
    }

    fn debug_cursor<W: Write>(&self, screen: &mut W) {
        let result_top_index = self.result_top_index();
        queue!(
            screen,
            cursor::Hide,
            cursor::MoveTo(0, result_top_index + self.settings.results + 1)
        )
        .unwrap();
    }

    fn results<W: Write>(&mut self, screen: &mut W) {
        queue!(
            screen,
            cursor::Hide,
            cursor::MoveTo(1, self.result_top_index()),
            Clear(ClearType::All)
        )
        .unwrap();

        let (width, _height): (u16, u16) = terminal::size().unwrap();

        if !self.matches.is_empty() && self.selection > self.matches.len() - 1 {
            self.selection = self.matches.len() - 1;
        }

        for (index, command) in self.matches.iter().enumerate() {
            let mut fg = if self.settings.lightmode {
                Color::Black
            } else {
                Color::White
            };

            let mut fg_highlight = if self.settings.lightmode {
                Color::Blue
            } else {
                Color::Green
            };

            let mut bg = Color::Reset;

            if index == self.selection {
                if self.settings.lightmode {
                    fg = Color::White;
                    bg = Color::DarkGrey;
                    fg_highlight = Color::White;
                } else {
                    fg = Color::Black;
                    bg = Color::White;
                    fg_highlight = Color::Green;
                }
            }

            let command_line_index = self.command_line_index(index as i16);
            queue!(
                screen,
<<<<<<< HEAD
                cursor::MoveTo(
                    1,
                    (command_line_index as i16 + self.result_top_index() as i16) as u16
                ),
                SetBackgroundColor(bg),
                SetForegroundColor(fg),
                Print(Interface::truncate_for_display(
=======
                "{}{}",
                cursor::Goto(1, (command_line_index + result_top_index as i16) as u16),
                Interface::truncate_for_display(
>>>>>>> 8633cf2e
                    command,
                    &self.input.command,
                    width,
                    fg_highlight,
                    fg,
                    self.debug
                ))
            )
            .unwrap();

            if command.last_run.is_some() {
<<<<<<< HEAD
=======
                write!(
                    screen,
                    "{}",
                    cursor::Goto(
                        width - 9,
                        (command_line_index + result_top_index as i16) as u16
                    )
                )
                .unwrap();

>>>>>>> 8633cf2e
                let duration = &format_duration(
                    Duration::minutes(
                        Utc::now()
                            .signed_duration_since(
                                Utc.timestamp_opt(command.last_run.unwrap(), 0).unwrap(),
                            )
                            .num_minutes(),
                    )
                    .to_std()
                    .unwrap(),
                )
                .to_string()
                .split(' ')
                .take(2)
                .map(|s| {
                    s.replace("years", "y")
                        .replace("year", "y")
                        .replace("months", "mo")
                        .replace("month", "mo")
                        .replace("days", "d")
                        .replace("day", "d")
                        .replace("hours", "h")
                        .replace("hour", "h")
                        .replace("minutes", "m")
                        .replace("minute", "m")
                        .replace("0s", "< 1m")
                })
                .collect::<Vec<String>>()
                .join(" ");

                let timing_color = if self.settings.lightmode {
                    Color::DarkBlue
                } else {
                    Color::Blue
                };
                queue!(
                    screen,
                    cursor::MoveTo(
                        width - 9,
                        (command_line_index as i16 + self.result_top_index() as i16) as u16
                    ),
                    SetForegroundColor(timing_color),
                    Print(format!("{:>9}", duration)),
                    SetForegroundColor(Color::Reset),
                    SetBackgroundColor(Color::Reset)
                )
                .unwrap();
            }
        }
    }

    #[allow(unused)]
    fn debug<W: Write, S: Into<String>>(&self, screen: &mut W, s: S) {
        queue!(
            screen,
            cursor::MoveTo(0, 0),
            Clear(ClearType::CurrentLine),
            Print(s.into())
        )
        .unwrap();

        screen.flush().unwrap();
    }

    fn move_selection(&mut self, direction: MoveSelection) {
        if self.is_screen_view_bottom() {
            match direction {
                MoveSelection::Up => {
                    self.selection += 1;
                }
                MoveSelection::Down => {
                    if self.selection > 0 {
                        self.selection -= 1;
                    }
                }
            }
        } else {
            match direction {
                MoveSelection::Up => {
                    if self.selection > 0 {
                        self.selection -= 1;
                    }
                }
                MoveSelection::Down => {
                    self.selection += 1;
                }
            }
        }
    }

    fn accept_selection(&mut self) {
        if !self.matches.is_empty() {
            self.input.set(&self.matches[self.selection].cmd);
        }
    }

    fn confirm(&mut self, confirmation: bool) {
        if confirmation {
            if let MenuMode::ConfirmDelete = self.menu_mode {
                self.delete_selection()
            }
        }
        self.menu_mode = MenuMode::Normal;
    }

    fn delete_selection(&mut self) {
        if !self.matches.is_empty() {
            {
                let command = &self.matches[self.selection];
                history_cleaner::clean(self.settings, self.history, &command.cmd);
                self.delete_requests.push(command.cmd.clone());
            }
            self.build_cache_table();
            self.refresh_matches(false);
        }
    }

    fn refresh_matches(&mut self, reset_selection: bool) {
        if reset_selection {
            self.selection = 0;
        }
        self.matches = self.history.find_matches(
            &self.input.command,
            self.settings.results as i16,
            self.settings.fuzzy,
            &self.result_sort,
        );
    }

    fn switch_result_sort(&mut self) {
        match self.result_sort {
            ResultSort::Rank => self.result_sort = ResultSort::LastRun,
            ResultSort::LastRun => self.result_sort = ResultSort::Rank,
        }
    }

    fn select(&mut self) {
        let mut screen = stdout();
        terminal::enable_raw_mode().unwrap();
        queue!(screen, EnterAlternateScreen, Clear(ClearType::All)).unwrap();

        self.refresh_matches(true);
        self.results(&mut screen);
        self.menubar(&mut screen);
        self.prompt(&mut screen);

        screen.flush().unwrap();

        loop {
            // if let Err(_) = poll(std::time::Duration::from_millis(100)) {
            //     continue;
            // }
        terminal::enable_raw_mode().unwrap();
            let event =
                read().unwrap_or_else(|e| panic!("McFly error: failed to read input {:?}", &e));
            self.debug_cursor(&mut screen);

            if let Event::Key(key_event) = event {
                if self.menu_mode != MenuMode::Normal {
                    match key_event {
                        KeyEvent {
                            modifiers: KeyModifiers::CONTROL,
                            code: Char('c') | Char('d') | Char('g') | Char('z') | Char('r'),
                            ..
                        } => {
                            self.run = false;
                            self.input.clear();
                            break;
                        }
                        KeyEvent {
                            code: Char('y') | Char('Y'),
                            ..
                        } => {
                            self.confirm(true);
                        }
                        KeyEvent {
                            code: Char('n') | Char('N'),
                            ..
                        }
                        | KeyEvent {
                            code: KeyCode::Esc, ..
                        } => {
                            self.confirm(false);
                        }
                        _ => {}
                    };
                } else {
                    let early_out = match self.settings.key_scheme {
                        KeyScheme::Emacs => self.select_with_emacs_key_scheme(key_event),
                        KeyScheme::Vim => self.select_with_vim_key_scheme(key_event),
                    };

                    if early_out {
                        break;
                    }
                }
            }

            self.results(&mut screen);
            self.menubar(&mut screen);
            self.prompt(&mut screen);
            screen.flush().unwrap();
        }

        queue!(
            screen,
            Clear(ClearType::All),
            cursor::Show,
            LeaveAlternateScreen
        )
        .unwrap();
    }

    fn select_with_emacs_key_scheme(&mut self, event: KeyEvent) -> bool {
        match event {
            KeyEvent {
                code: KeyCode::Enter,
                ..
            }
            | KeyEvent {
                modifiers: KeyModifiers::CONTROL,
                code: Char('j'),
                ..
            }
            | KeyEvent {
                code: Char('\r'), ..
            }
            | KeyEvent {
                code: Char('\n'), ..
            } => {
                self.run = true;
                self.accept_selection();
                return true;
            }

            KeyEvent {
                code: KeyCode::Tab, ..
            } => {
                self.run = false;
                self.accept_selection();
                return true;
            }

            KeyEvent {
                modifiers: KeyModifiers::CONTROL,
                code: Char('c') | Char('g') | Char('z') | Char('r'),
                ..
            }
            | KeyEvent {
                code: KeyCode::Esc, ..
            } => {
                self.run = false;
                self.input.clear();
                return true;
            }

            KeyEvent {
                modifiers: KeyModifiers::CONTROL,
                code,
                ..
            } => match code {
                Char('b') => self.input.move_cursor(Move::Backward),
                Char('f') => self.input.move_cursor(Move::Forward),
                Char('a') => self.input.move_cursor(Move::BOL),
                Char('e') => self.input.move_cursor(Move::EOL),
                Char('v') => self.debug = !self.debug,
                Char('k') => {
                    self.input.delete(Move::EOL);
                    self.refresh_matches(true);
                }
                Char('u') => {
                    self.input.delete(Move::BOL);
                    self.refresh_matches(true);
                }
                Char('w') => {
                    self.input.delete(Move::BackwardWord);
                    self.refresh_matches(true);
                }
                Char('p') => self.move_selection(MoveSelection::Up),
                Char('n') => self.move_selection(MoveSelection::Down),
                Char('h') => {
                    self.input.delete(Move::Backward);
                    self.refresh_matches(true);
                }
                Char('d') => {
                    self.input.delete(Move::Forward);
                    self.refresh_matches(true);
                }
                _ => {}
            },

            KeyEvent {
                modifiers: KeyModifiers::ALT,
                code: Char('\x08') | Char('\x7f'),
                ..
            } => {
                self.input.delete(Move::BackwardWord);
                self.refresh_matches(true);
            }

            KeyEvent {
                modifiers: KeyModifiers::ALT,
                code,
                ..
            } => match code {
                Char('b') => self.input.move_cursor(Move::BackwardWord),
                Char('f') => self.input.move_cursor(Move::ForwardWord),
                Char('d') => {
                    self.input.delete(Move::ForwardWord);
                    self.refresh_matches(true);
                }
                _ => {}
            },

            KeyEvent {
                code: KeyCode::Left,
                ..
            } => self.input.move_cursor(Move::Backward),

            KeyEvent {
                code: KeyCode::Right,
                ..
            } => self.input.move_cursor(Move::Forward),

            KeyEvent {
                code: KeyCode::Up | KeyCode::PageUp,
                ..
            } => self.move_selection(MoveSelection::Up),

            KeyEvent {
                code: KeyCode::Down | KeyCode::PageDown,
                ..
            } => self.move_selection(MoveSelection::Down),

            KeyEvent {
                code: KeyCode::Backspace,
                ..
            } => {
                self.input.delete(Move::Backward);
                self.refresh_matches(true);
            }

            KeyEvent {
                code: KeyCode::Delete,
                ..
            } => {
                self.input.delete(Move::Forward);
                self.refresh_matches(true);
            }

            KeyEvent {
                code: KeyCode::Home,
                ..
            } => self.input.move_cursor(Move::BOL),

            KeyEvent {
                code: KeyCode::End, ..
            } => self.input.move_cursor(Move::EOL),

            KeyEvent { code: Char(c), .. } => {
                self.input.insert(c);
                self.refresh_matches(true);
            }

            KeyEvent {
                code: KeyCode::F(1),
                ..
            } => {
                self.switch_result_sort();
                self.refresh_matches(true);
            }

            KeyEvent {
                code: KeyCode::F(2),
                ..
            } => {
                if !self.matches.is_empty() {
                    if self.settings.delete_without_confirm {
                        self.delete_selection();
                    } else {
                        self.menu_mode = MenuMode::ConfirmDelete;
                    }
                }
            }

            _ => {}
        }

        false
    }

    fn select_with_vim_key_scheme(&mut self, event: KeyEvent) -> bool {
        if self.in_vim_insert_mode {
            match event {
                KeyEvent {
                    code: KeyCode::Tab, ..
                } => {
                    self.run = false;
                    self.accept_selection();
                    return true;
                }

                KeyEvent {
                    code: KeyCode::Enter,
                    ..
                }
                | KeyEvent {
                    modifiers: KeyModifiers::CONTROL,
                    code: Char('j'),
                    ..
                } => {
                    self.run = true;
                    self.accept_selection();
                    return true;
                }

                KeyEvent {
                    modifiers: KeyModifiers::CONTROL,
                    code: Char('c') | Char('g') | Char('z') | Char('r'),
                    ..
                } => {
                    self.run = false;
                    self.input.clear();
                    return true;
                }

                KeyEvent {
                    code: KeyCode::Left,
                    ..
                } => self.input.move_cursor(Move::Backward),
                KeyEvent {
                    code: KeyCode::Right,
                    ..
                } => self.input.move_cursor(Move::Forward),

                KeyEvent {
                    code: KeyCode::Up | KeyCode::PageUp,
                    ..
                }
                | KeyEvent {
                    modifiers: KeyModifiers::CONTROL,
                    code: Char('u') | Char('p'),
                    ..
                } => self.move_selection(MoveSelection::Up),

                KeyEvent {
                    code: KeyCode::Down | KeyCode::PageDown,
                    ..
                }
                | KeyEvent {
                    modifiers: KeyModifiers::CONTROL,
                    code: Char('d') | Char('n'),
                    ..
                } => self.move_selection(MoveSelection::Down),

                KeyEvent {
                    code: KeyCode::Esc, ..
                } => self.in_vim_insert_mode = false,
                KeyEvent {
                    code: KeyCode::Backspace,
                    ..
                } => {
                    self.input.delete(Move::Backward);
                    self.refresh_matches(true);
                }
                KeyEvent {
                    code: KeyCode::Delete,
                    ..
                } => {
                    self.input.delete(Move::Forward);
                    self.refresh_matches(true);
                }
                KeyEvent {
                    code: KeyCode::Home,
                    ..
                } => self.input.move_cursor(Move::BOL),
                KeyEvent {
                    code: KeyCode::End, ..
                } => self.input.move_cursor(Move::EOL),
                KeyEvent { code: Char(c), .. } => {
                    self.input.insert(c);
                    self.refresh_matches(true);
                }
                KeyEvent {
                    code: KeyCode::F(1),
                    ..
                } => {
                    self.switch_result_sort();
                    self.refresh_matches(true);
                }
                KeyEvent {
                    code: KeyCode::F(2),
                    ..
                } => {
                    if !self.matches.is_empty() {
                        if self.settings.delete_without_confirm {
                            self.delete_selection();
                        } else {
                            self.menu_mode = MenuMode::ConfirmDelete;
                        }
                    }
                }
                _ => {}
            }
        } else {
            match event {
                KeyEvent {
                    code: KeyCode::Tab, ..
                } => {
                    self.run = false;
                    self.accept_selection();
                    return true;
                }

                KeyEvent {
                    code: KeyCode::Enter,
                    ..
                }
                | KeyEvent {
                    modifiers: KeyModifiers::CONTROL,
                    code: Char('j'),
                    ..
                } => {
                    self.run = true;
                    self.accept_selection();
                    return true;
                }

                KeyEvent {
                    modifiers: KeyModifiers::CONTROL,
                    code: Char('c') | Char('g') | Char('z') | Char('r'), // TODO add ZZ as shortcut
                    ..
                }
                | KeyEvent {
                    code: KeyCode::Esc, ..
                } => {
                    self.run = false;
                    self.input.clear();
                    return true;
                }

                KeyEvent {
                    code: KeyCode::Left | Char('h'),
                    ..
                } => self.input.move_cursor(Move::Backward),
                KeyEvent {
                    code: KeyCode::Right | Char('l'),
                    ..
                } => self.input.move_cursor(Move::Forward),

                KeyEvent {
                    code: KeyCode::Up | KeyCode::PageUp | Char('k'),
                    ..
                }
                | KeyEvent {
                    modifiers: KeyModifiers::CONTROL,
                    code: Char('u'),
                    ..
                } => self.move_selection(MoveSelection::Up),

                KeyEvent {
                    code: KeyCode::Down | KeyCode::PageDown | Char('j'),
                    ..
                }
                | KeyEvent {
                    modifiers: KeyModifiers::CONTROL,
                    code: Char('d'),
                    ..
                } => self.move_selection(MoveSelection::Down),

                KeyEvent {
                    code: Char('b') | Char('e'),
                    ..
                } => self.input.move_cursor(Move::BackwardWord),
                KeyEvent {
                    code: Char('w'), ..
                } => self.input.move_cursor(Move::ForwardWord),
                KeyEvent {
                    code: Char('0') | Char('^'),
                    ..
                } => self.input.move_cursor(Move::BOL),
                KeyEvent {
                    code: Char('$'), ..
                } => self.input.move_cursor(Move::EOL),

                KeyEvent {
                    code: Char('i') | Char('a'),
                    ..
                } => self.in_vim_insert_mode = true,

                KeyEvent {
                    code: KeyCode::Backspace,
                    ..
                } => {
                    self.input.delete(Move::Backward);
                    self.refresh_matches(true);
                }
                KeyEvent {
                    code: KeyCode::Delete | Char('x'),
                    ..
                } => {
                    self.input.delete(Move::Forward);
                    self.refresh_matches(true);
                }
                KeyEvent {
                    code: KeyCode::Home,
                    ..
                } => self.input.move_cursor(Move::BOL),
                KeyEvent {
                    code: KeyCode::End, ..
                } => self.input.move_cursor(Move::EOL),

                KeyEvent {
                    code: KeyCode::F(1),
                    ..
                } => {
                    self.switch_result_sort();
                    self.refresh_matches(true);
                }
                KeyEvent {
                    code: KeyCode::F(2),
                    ..
                } => {
                    if !self.matches.is_empty() {
                        if self.settings.delete_without_confirm {
                            self.delete_selection();
                        } else {
                            self.menu_mode = MenuMode::ConfirmDelete;
                        }
                    }
                }
                _ => {}
            }
        }

        false
    }

    fn truncate_for_display(
        command: &Command,
        search: &str,
        width: u16,
        highlight_color: Color,
        base_color: Color,
        debug: bool,
    ) -> String {
        let mut prev: usize = 0;
        let debug_space = if debug { 90 } else { 0 };
        let max_grapheme_length = if width > debug_space {
            width - debug_space - 9
        } else {
            11
        };
        let mut out = FixedLengthGraphemeString::empty(max_grapheme_length);

        if !search.is_empty() {
            for (start, end) in &command.match_bounds {
                if prev != *start {
                    out.push_grapheme_str(&command.cmd[prev..*start]);
                }

                execute!(out, SetForegroundColor(highlight_color)).unwrap();
                out.push_grapheme_str(&command.cmd[*start..*end]);
                execute!(out, SetForegroundColor(base_color)).unwrap();
                prev = *end;
            }
        }

        if prev != command.cmd.len() {
            out.push_grapheme_str(&command.cmd[prev..]);
        }

        if debug {
            out.max_grapheme_length += debug_space;
            out.push_grapheme_str("  ");
            execute!(out, SetForegroundColor(Color::Blue)).unwrap();
            out.push_grapheme_str(format!("rnk: {:.*} ", 2, command.rank));
            out.push_grapheme_str(format!("age: {:.*} ", 2, command.features.age_factor));
            out.push_grapheme_str(format!("lng: {:.*} ", 2, command.features.length_factor));
            out.push_grapheme_str(format!("ext: {:.*} ", 0, command.features.exit_factor));
            out.push_grapheme_str(format!(
                "r_ext: {:.*} ",
                0, command.features.recent_failure_factor
            ));
            out.push_grapheme_str(format!("dir: {:.*} ", 3, command.features.dir_factor));
            out.push_grapheme_str(format!(
                "s_dir: {:.*} ",
                3, command.features.selected_dir_factor
            ));
            out.push_grapheme_str(format!("ovlp: {:.*} ", 3, command.features.overlap_factor));
            out.push_grapheme_str(format!(
                "i_ovlp: {:.*} ",
                3, command.features.immediate_overlap_factor
            ));
            out.push_grapheme_str(format!(
                "occ: {:.*}",
                2, command.features.occurrences_factor
            ));
            out.push_grapheme_str(format!(
                "s_occ: {:.*} ",
                2, command.features.selected_occurrences_factor
            ));
            execute!(out, SetForegroundColor(base_color)).unwrap();
        }

        out.string
    }

    fn result_top_index(&self) -> u16 {
        let (_width, height): (u16, u16) = terminal::size().unwrap();

        if self.is_screen_view_bottom() {
            return height - RESULTS_TOP_INDEX;
        }
        RESULTS_TOP_INDEX
    }

    fn prompt_line_index(&self) -> u16 {
        let (_width, height): (u16, u16) = terminal::size().unwrap();
        if self.is_screen_view_bottom() {
            return height - PROMPT_LINE_INDEX;
        }
        PROMPT_LINE_INDEX
    }

    fn info_line_index(&self) -> u16 {
        let (_width, height): (u16, u16) = terminal::size().unwrap();
        if self.is_screen_view_bottom() {
            return height;
        }
        INFO_LINE_INDEX
    }

    fn command_line_index(&self, index: i16) -> i16 {
        if self.is_screen_view_bottom() {
            return -index;
        }
        index
    }

    fn is_screen_view_bottom(&self) -> bool {
        self.settings.interface_view == InterfaceView::Bottom
    }
}

// TODO:
// Ctrl('X') + Ctrl('U') => undo
// Ctrl('X') + Ctrl('G') => abort
// Meta('c') => capitalize word
// Meta('l') => downcase word
// Meta('t') => transpose words
// Meta('u') => upcase word
// Meta('y') => yank pop
// Ctrl('r') => reverse history search
// Ctrl('s') => forward history search
// Ctrl('t') => transpose characters
// Ctrl('q') | Ctrl('v') => quoted insert
// Ctrl('y') => yank
// Ctrl('_') => undo<|MERGE_RESOLUTION|>--- conflicted
+++ resolved
@@ -198,10 +198,11 @@
     }
 
     fn results<W: Write>(&mut self, screen: &mut W) {
+        let result_top_index = self.result_top_index();
         queue!(
             screen,
             cursor::Hide,
-            cursor::MoveTo(1, self.result_top_index()),
+            cursor::MoveTo(1, result_top_index),
             Clear(ClearType::All)
         )
         .unwrap();
@@ -219,7 +220,7 @@
                 Color::White
             };
 
-            let mut fg_highlight = if self.settings.lightmode {
+            let mut highlight = if self.settings.lightmode {
                 Color::Blue
             } else {
                 Color::Green
@@ -231,34 +232,28 @@
                 if self.settings.lightmode {
                     fg = Color::White;
                     bg = Color::DarkGrey;
-                    fg_highlight = Color::White;
+                    highlight = Color::White;
                 } else {
                     fg = Color::Black;
                     bg = Color::White;
-                    fg_highlight = Color::Green;
+                    highlight = Color::Green;
                 }
             }
 
             let command_line_index = self.command_line_index(index as i16);
             queue!(
                 screen,
-<<<<<<< HEAD
                 cursor::MoveTo(
                     1,
-                    (command_line_index as i16 + self.result_top_index() as i16) as u16
+                    (command_line_index as i16 + result_top_index as i16) as u16
                 ),
                 SetBackgroundColor(bg),
                 SetForegroundColor(fg),
                 Print(Interface::truncate_for_display(
-=======
-                "{}{}",
-                cursor::Goto(1, (command_line_index + result_top_index as i16) as u16),
-                Interface::truncate_for_display(
->>>>>>> 8633cf2e
                     command,
                     &self.input.command,
                     width,
-                    fg_highlight,
+                    highlight,
                     fg,
                     self.debug
                 ))
@@ -266,19 +261,15 @@
             .unwrap();
 
             if command.last_run.is_some() {
-<<<<<<< HEAD
-=======
-                write!(
+                queue!(
                     screen,
-                    "{}",
-                    cursor::Goto(
+                    cursor::MoveTo(
                         width - 9,
                         (command_line_index + result_top_index as i16) as u16
                     )
                 )
                 .unwrap();
 
->>>>>>> 8633cf2e
                 let duration = &format_duration(
                     Duration::minutes(
                         Utc::now()
