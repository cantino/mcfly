--- conflicted
+++ resolved
@@ -244,15 +244,8 @@
             let command_line_index = self.command_line_index(index as i16);
             queue!(
                 screen,
-<<<<<<< HEAD
-                cursor::MoveTo(
-                    1,
-                    (command_line_index + self.result_top_index() as i16) as u16
-                ),
+                cursor::MoveTo(1, (command_line_index + result_top_index as i16) as u16),
                 Clear(ClearType::CurrentLine),
-=======
-                cursor::MoveTo(1, (command_line_index + result_top_index as i16) as u16),
->>>>>>> 85e024fd
                 SetBackgroundColor(bg),
                 SetForegroundColor(fg),
                 Print(Interface::truncate_for_display(
