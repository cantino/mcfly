use crate::command_input::{CommandInput, Move};
use crate::history::History;

use crate::fixed_length_grapheme_string::FixedLengthGraphemeString;
use crate::history::Command;
use crate::history_cleaner;
use crate::settings::{InterfaceView, KeyScheme};
use crate::settings::{ResultSort, Settings};
use chrono::{Duration, TimeZone, Utc};
use crossterm::event::KeyCode::Char;
use crossterm::event::{read, Event, KeyCode, KeyEvent, KeyModifiers};
use crossterm::style::{Color, Print, SetBackgroundColor, SetForegroundColor};
use crossterm::terminal::{self, LeaveAlternateScreen};
use crossterm::terminal::{Clear, ClearType, EnterAlternateScreen};
use crossterm::{cursor, execute, queue};
use humantime::format_duration;
use std::io::{stdout, Write};
use std::string::String;

pub struct Interface<'a> {
    history: &'a History,
    settings: &'a Settings,
    input: CommandInput,
    selection: usize,
    matches: Vec<Command>,
    debug: bool,
    run: bool,
    delete_requests: Vec<String>,
    menu_mode: MenuMode,
    in_vim_insert_mode: bool,
    result_sort: ResultSort,
}

pub struct SelectionResult {
    /// Whether the user requested to run the resulting command immediately.
    pub run: bool,
    /// The command string the user selected, if any.
    pub selection: Option<String>,
    /// Commands the user has requested be deleted from shell history.
    pub delete_requests: Vec<String>,
}

pub enum MoveSelection {
    Up,
    Down,
}

#[derive(PartialEq, Eq)]
pub enum MenuMode {
    Normal,
    ConfirmDelete,
}

impl MenuMode {
    fn text(&self, interface: &Interface) -> String {
        let mut menu_text = String::from("McFly");
        match *self {
            MenuMode::Normal => match interface.settings.key_scheme {
                KeyScheme::Emacs => menu_text.push_str(" | ESC - Exit | "),
                KeyScheme::Vim => {
                    if interface.in_vim_insert_mode {
                        menu_text.push_str(" (Ins) | ESC - Cmd | ");
                    } else {
                        menu_text.push_str(" (Cmd) | ESC - Exit | ");
                    }
                }
            },
            MenuMode::ConfirmDelete => {
                return String::from("Delete selected command from the history? (Y/N)")
            }
        }

        menu_text.push_str("⏎ - Run | TAB - Edit | ");

        match interface.result_sort {
            ResultSort::Rank => menu_text.push_str("F1 - Switch Sort to Time | "),
            ResultSort::LastRun => menu_text.push_str("F1 - Switch Sort to Rank | "),
        }

        menu_text.push_str("F2 - Delete");
        menu_text
    }

    fn bg(&self) -> Color {
        match *self {
            MenuMode::Normal => Color::Blue,
            MenuMode::ConfirmDelete => Color::Red,
        }
    }
}

const PROMPT_LINE_INDEX: u16 = 3;
const INFO_LINE_INDEX: u16 = 1;
const RESULTS_TOP_INDEX: u16 = 5;

impl<'a> Interface<'a> {
    pub fn new(settings: &'a Settings, history: &'a History) -> Interface<'a> {
        Interface {
            history,
            settings,
            input: CommandInput::from(settings.command.to_owned()),
            selection: 0,
            matches: Vec::new(),
            debug: settings.debug,
            run: false,
            delete_requests: Vec::new(),
            menu_mode: MenuMode::Normal,
            in_vim_insert_mode: true,
            result_sort: settings.result_sort.to_owned(),
        }
    }

    pub fn display(&mut self) -> SelectionResult {
        self.build_cache_table();
        self.select();

        let command = self.input.command.to_owned();

        if command.chars().any(|c| !c.is_whitespace()) {
            self.history.record_selected_from_ui(
                &command,
                &self.settings.session_id,
                &self.settings.dir,
            );
            SelectionResult {
                run: self.run,
                selection: Some(command),
                // Remove delete_requests from the Interface, in case it's used to display() again.
                delete_requests: self.delete_requests.split_off(0),
            }
        } else {
            SelectionResult {
                run: self.run,
                selection: None,
                delete_requests: self.delete_requests.split_off(0),
            }
        }
    }

    fn build_cache_table(&self) {
        self.history.build_cache_table(
            &self.settings.dir.to_owned(),
            &Some(self.settings.session_id.to_owned()),
            None,
            None,
            None,
            self.settings.limit.to_owned(),
        );
    }

    fn menubar<W: Write>(&self, screen: &mut W) {
        let (width, _height): (u16, u16) = terminal::size().unwrap();
<<<<<<< HEAD

        queue!(
            screen,
            cursor::Hide,
            cursor::MoveTo(0, self.info_line_index()),
            Clear(ClearType::CurrentLine),
            SetBackgroundColor(self.menu_mode.bg()),
            SetForegroundColor(Color::White),
            cursor::MoveTo(1, self.info_line_index()),
            Print(format!(
                "{text:width$}",
                text = self.menu_mode.text(self),
                width = width as usize - 1
            )),
            SetBackgroundColor(Color::Reset)
        )
        .unwrap();
    }

    fn prompt<W: Write>(&self, screen: &mut W) {
=======

        queue!(
            screen,
            cursor::Hide,
            cursor::MoveTo(0, self.info_line_index()),
            Clear(ClearType::CurrentLine),
            SetBackgroundColor(self.menu_mode.bg()),
            SetForegroundColor(Color::White),
            cursor::MoveTo(1, self.info_line_index()),
            Print(format!(
                "{text:width$}",
                text = self.menu_mode.text(self),
                width = width as usize - 1
            )),
            SetBackgroundColor(Color::Reset)
        )
        .unwrap();
    }

    fn prompt<W: Write>(&self, screen: &mut W) {
        let prompt_line_index = self.prompt_line_index();
>>>>>>> 9a2dff2d
        let fg = if self.settings.lightmode {
            Color::Black
        } else {
            Color::White
        };
        queue!(
            screen,
<<<<<<< HEAD
            cursor::MoveTo(1, self.prompt_line_index()),
            SetForegroundColor(fg),
            Clear(ClearType::CurrentLine),
            Print(format!("$ {}", self.input)),
            cursor::MoveTo(self.input.cursor as u16 + 3, self.prompt_line_index()),
=======
            cursor::MoveTo(1, prompt_line_index),
            SetForegroundColor(fg),
            Clear(ClearType::CurrentLine),
            Print(format!("$ {}", self.input)),
            cursor::MoveTo(self.input.cursor as u16 + 3, prompt_line_index),
>>>>>>> 9a2dff2d
            cursor::Show
        )
        .unwrap();
    }

    fn debug_cursor<W: Write>(&self, screen: &mut W) {
        let result_top_index = self.result_top_index();
        queue!(
            screen,
            cursor::Hide,
            cursor::MoveTo(0, result_top_index + self.settings.results + 1)
        )
        .unwrap();
    }

    fn results<W: Write>(&mut self, screen: &mut W) {
<<<<<<< HEAD
        queue!(
            screen,
            cursor::Hide,
            cursor::MoveTo(1, self.result_top_index()),
=======
        let result_top_index = self.result_top_index();
        queue!(
            screen,
            cursor::Hide,
            cursor::MoveTo(1, result_top_index),
            Clear(ClearType::All)
>>>>>>> 9a2dff2d
        )
        .unwrap();

        let (width, _height): (u16, u16) = terminal::size().unwrap();

        if !self.matches.is_empty() && self.selection > self.matches.len() - 1 {
            self.selection = self.matches.len() - 1;
        }

        // We need the index of the last handled command after the loop, so declare outside of loop
        let mut index: usize = 0;
        for command in self.matches.iter() {
            let mut fg = if self.settings.lightmode {
                Color::Black
            } else {
                Color::White
            };

<<<<<<< HEAD
            let mut fg_highlight = if self.settings.lightmode {
=======
            let mut highlight = if self.settings.lightmode {
>>>>>>> 9a2dff2d
                Color::Blue
            } else {
                Color::Green
            };

            let mut bg = Color::Reset;

            if index == self.selection {
                if self.settings.lightmode {
                    fg = Color::White;
                    bg = Color::DarkGrey;
<<<<<<< HEAD
                    fg_highlight = Color::White;
                } else {
                    fg = Color::Black;
                    bg = Color::White;
                    fg_highlight = Color::Green;
=======
                    highlight = Color::White;
                } else {
                    fg = Color::Black;
                    bg = Color::White;
                    highlight = Color::Green;
>>>>>>> 9a2dff2d
                }
            }

            let command_line_index = self.command_line_index(index as i16);
            queue!(
                screen,
                cursor::MoveTo(
                    1,
                    (command_line_index as i16 + self.result_top_index() as i16) as u16
                ),
<<<<<<< HEAD
                Clear(ClearType::CurrentLine),
=======
>>>>>>> 9a2dff2d
                SetBackgroundColor(bg),
                SetForegroundColor(fg),
                Print(Interface::truncate_for_display(
                    command,
                    &self.input.command,
                    width,
                    fg_highlight,
                    fg,
                    self.debug
                ))
            )
            .unwrap();

            if command.last_run.is_some() {
<<<<<<< HEAD
=======
                queue!(
                    screen,
                    cursor::MoveTo(
                        width - 9,
                        (command_line_index + result_top_index as i16) as u16
                    )
                )
                .unwrap();

>>>>>>> 9a2dff2d
                let duration = &format_duration(
                    Duration::minutes(
                        Utc::now()
                            .signed_duration_since(
                                Utc.timestamp_opt(command.last_run.unwrap(), 0).unwrap(),
                            )
                            .num_minutes(),
                    )
                    .to_std()
                    .unwrap(),
                )
                .to_string()
                .split(' ')
                .take(2)
                .map(|s| {
                    s.replace("years", "y")
                        .replace("year", "y")
                        .replace("months", "mo")
                        .replace("month", "mo")
                        .replace("days", "d")
                        .replace("day", "d")
                        .replace("hours", "h")
                        .replace("hour", "h")
                        .replace("minutes", "m")
                        .replace("minute", "m")
                        .replace("0s", "< 1m")
                })
                .collect::<Vec<String>>()
                .join(" ");

                let timing_color = if self.settings.lightmode {
                    Color::DarkBlue
                } else {
                    Color::Blue
                };
                queue!(
                    screen,
                    cursor::MoveTo(
                        width - 9,
                        (command_line_index as i16 + self.result_top_index() as i16) as u16
                    ),
                    SetForegroundColor(timing_color),
                    Print(format!("{:>9}", duration)),
                    SetForegroundColor(Color::Reset),
                    SetBackgroundColor(Color::Reset)
                )
                .unwrap();
            }
<<<<<<< HEAD
            index += 1;
        }

        // Since we only clear by line instead of clearing the screen each update,
        //  we need to clear all the lines that may have previously had a command
        for i in index..(self.settings.results as usize) {
            let command_line_index = self.command_line_index(i as i16);
            queue!(
                screen,
                cursor::MoveTo(
                    1,
                    (command_line_index as i16 + self.result_top_index() as i16) as u16
                ),
                Clear(ClearType::CurrentLine)
            )
            .unwrap();
=======
>>>>>>> 9a2dff2d
        }
    }

    #[allow(unused)]
    fn debug<W: Write, S: Into<String>>(&self, screen: &mut W, s: S) {
        queue!(
            screen,
            cursor::MoveTo(0, 0),
            Clear(ClearType::CurrentLine),
            Print(s.into())
        )
        .unwrap();

        screen.flush().unwrap();
    }

    fn move_selection(&mut self, direction: MoveSelection) {
        if self.is_screen_view_bottom() {
            match direction {
                MoveSelection::Up => {
                    self.selection += 1;
                }
                MoveSelection::Down => {
                    if self.selection > 0 {
                        self.selection -= 1;
                    }
                }
            }
        } else {
            match direction {
                MoveSelection::Up => {
                    if self.selection > 0 {
                        self.selection -= 1;
                    }
                }
                MoveSelection::Down => {
                    self.selection += 1;
                }
            }
        }
    }

    fn accept_selection(&mut self) {
        if !self.matches.is_empty() {
            self.input.set(&self.matches[self.selection].cmd);
        }
    }

    fn confirm(&mut self, confirmation: bool) {
        if confirmation {
            if let MenuMode::ConfirmDelete = self.menu_mode {
                self.delete_selection()
            }
        }
        self.menu_mode = MenuMode::Normal;
    }

    fn delete_selection(&mut self) {
        if !self.matches.is_empty() {
            {
                let command = &self.matches[self.selection];
                history_cleaner::clean(self.settings, self.history, &command.cmd);
                self.delete_requests.push(command.cmd.clone());
            }
            self.build_cache_table();
            self.refresh_matches(false);
        }
    }

    fn refresh_matches(&mut self, reset_selection: bool) {
        if reset_selection {
            self.selection = 0;
        }
        self.matches = self.history.find_matches(
            &self.input.command,
            self.settings.results as i16,
            self.settings.fuzzy,
            &self.result_sort,
        );
    }

    fn switch_result_sort(&mut self) {
        match self.result_sort {
            ResultSort::Rank => self.result_sort = ResultSort::LastRun,
            ResultSort::LastRun => self.result_sort = ResultSort::Rank,
        }
    }

    fn select(&mut self) {
        let mut screen = stdout();
        terminal::enable_raw_mode().unwrap();
<<<<<<< HEAD
        queue!(screen, EnterAlternateScreen).unwrap();
=======
        queue!(screen, EnterAlternateScreen, Clear(ClearType::All)).unwrap();
>>>>>>> 9a2dff2d

        self.refresh_matches(true);
        self.results(&mut screen);
        self.menubar(&mut screen);
        self.prompt(&mut screen);

        screen.flush().unwrap();

        loop {
<<<<<<< HEAD
=======
            terminal::enable_raw_mode().unwrap();
>>>>>>> 9a2dff2d
            let event =
                read().unwrap_or_else(|e| panic!("McFly error: failed to read input {:?}", &e));
            self.debug_cursor(&mut screen);

            if let Event::Key(key_event) = event {
                if self.menu_mode != MenuMode::Normal {
                    match key_event {
                        KeyEvent {
                            modifiers: KeyModifiers::CONTROL,
                            code: Char('c') | Char('d') | Char('g') | Char('z') | Char('r'),
<<<<<<< HEAD
=======
                            ..
>>>>>>> 9a2dff2d
                        } => {
                            self.run = false;
                            self.input.clear();
                            break;
                        }
                        KeyEvent {
                            code: Char('y') | Char('Y'),
                            ..
                        } => {
                            self.confirm(true);
                        }
                        KeyEvent {
                            code: Char('n') | Char('N'),
                            ..
                        }
                        | KeyEvent {
                            code: KeyCode::Esc, ..
                        } => {
                            self.confirm(false);
                        }
                        _ => {}
                    };
                } else {
                    let early_out = match self.settings.key_scheme {
                        KeyScheme::Emacs => self.select_with_emacs_key_scheme(key_event),
                        KeyScheme::Vim => self.select_with_vim_key_scheme(key_event),
                    };

                    if early_out {
                        break;
                    }
                }
            }

            self.results(&mut screen);
            self.menubar(&mut screen);
            self.prompt(&mut screen);
            screen.flush().unwrap();
        }

        queue!(
            screen,
            Clear(ClearType::All),
            cursor::Show,
            LeaveAlternateScreen
        )
        .unwrap();
<<<<<<< HEAD
=======
        terminal::disable_raw_mode().unwrap();
>>>>>>> 9a2dff2d
    }

    fn select_with_emacs_key_scheme(&mut self, event: KeyEvent) -> bool {
        match event {
            KeyEvent {
                code: KeyCode::Enter,
                ..
            }
            | KeyEvent {
                modifiers: KeyModifiers::CONTROL,
                code: Char('j'),
<<<<<<< HEAD
=======
                ..
            }
            | KeyEvent {
                code: Char('\r'), ..
            }
            | KeyEvent {
                code: Char('\n'), ..
>>>>>>> 9a2dff2d
            } => {
                self.run = true;
                self.accept_selection();
                return true;
            }

            KeyEvent {
                code: KeyCode::Tab, ..
            } => {
                self.run = false;
                self.accept_selection();
                return true;
            }

            KeyEvent {
                modifiers: KeyModifiers::CONTROL,
                code: Char('c') | Char('g') | Char('z') | Char('r'),
<<<<<<< HEAD
=======
                ..
>>>>>>> 9a2dff2d
            }
            | KeyEvent {
                code: KeyCode::Esc, ..
            } => {
                self.run = false;
                self.input.clear();
                return true;
            }

            KeyEvent {
                modifiers: KeyModifiers::CONTROL,
                code,
<<<<<<< HEAD
=======
                ..
>>>>>>> 9a2dff2d
            } => match code {
                Char('b') => self.input.move_cursor(Move::Backward),
                Char('f') => self.input.move_cursor(Move::Forward),
                Char('a') => self.input.move_cursor(Move::BOL),
                Char('e') => self.input.move_cursor(Move::EOL),
                Char('v') => self.debug = !self.debug,
                Char('k') => {
                    self.input.delete(Move::EOL);
<<<<<<< HEAD
                    self.refresh_matches();
                }
                Char('u') => {
                    self.input.delete(Move::BOL);
                    self.refresh_matches();
                }
                Char('w') => {
                    self.input.delete(Move::BackwardWord);
                    self.refresh_matches();
=======
                    self.refresh_matches(true);
                }
                Char('u') => {
                    self.input.delete(Move::BOL);
                    self.refresh_matches(true);
                }
                Char('w') => {
                    self.input.delete(Move::BackwardWord);
                    self.refresh_matches(true);
>>>>>>> 9a2dff2d
                }
                Char('p') => self.move_selection(MoveSelection::Up),
                Char('n') => self.move_selection(MoveSelection::Down),
                Char('h') => {
                    self.input.delete(Move::Backward);
<<<<<<< HEAD
                    self.refresh_matches();
                }
                Char('d') => {
                    self.input.delete(Move::Forward);
                    self.refresh_matches();
=======
                    self.refresh_matches(true);
                }
                Char('d') => {
                    self.input.delete(Move::Forward);
                    self.refresh_matches(true);
>>>>>>> 9a2dff2d
                }
                _ => {}
            },

            KeyEvent {
                modifiers: KeyModifiers::ALT,
                code: Char('\x08') | Char('\x7f'),
<<<<<<< HEAD
=======
                ..
>>>>>>> 9a2dff2d
            } => {
                self.input.delete(Move::BackwardWord);
                self.refresh_matches(true);
            }

            KeyEvent {
                modifiers: KeyModifiers::ALT,
                code,
<<<<<<< HEAD
=======
                ..
>>>>>>> 9a2dff2d
            } => match code {
                Char('b') => self.input.move_cursor(Move::BackwardWord),
                Char('f') => self.input.move_cursor(Move::ForwardWord),
                Char('d') => {
                    self.input.delete(Move::ForwardWord);
<<<<<<< HEAD
                    self.refresh_matches();
=======
                    self.refresh_matches(true);
>>>>>>> 9a2dff2d
                }
                _ => {}
            },

            KeyEvent {
                code: KeyCode::Left,
                ..
            } => self.input.move_cursor(Move::Backward),

            KeyEvent {
                code: KeyCode::Right,
                ..
            } => self.input.move_cursor(Move::Forward),

            KeyEvent {
                code: KeyCode::Up | KeyCode::PageUp,
                ..
            } => self.move_selection(MoveSelection::Up),

            KeyEvent {
                code: KeyCode::Down | KeyCode::PageDown,
                ..
            } => self.move_selection(MoveSelection::Down),

            KeyEvent {
                code: KeyCode::Backspace,
                ..
            } => {
                self.input.delete(Move::Backward);
                self.refresh_matches(true);
            }

            KeyEvent {
                code: KeyCode::Delete,
                ..
            } => {
                self.input.delete(Move::Forward);
                self.refresh_matches(true);
            }

            KeyEvent {
                code: KeyCode::Home,
                ..
            } => self.input.move_cursor(Move::BOL),

            KeyEvent {
                code: KeyCode::End, ..
            } => self.input.move_cursor(Move::EOL),

            KeyEvent { code: Char(c), .. } => {
                self.input.insert(c);
                self.refresh_matches(true);
            }

            KeyEvent {
                code: KeyCode::F(1),
                ..
            } => {
                self.switch_result_sort();
                self.refresh_matches(true);
            }

            KeyEvent {
                code: KeyCode::F(2),
                ..
            } => {
                if !self.matches.is_empty() {
                    if self.settings.delete_without_confirm {
                        self.delete_selection();
                    } else {
                        self.menu_mode = MenuMode::ConfirmDelete;
                    }
                }
            }

            _ => {}
        }

        false
    }

    fn select_with_vim_key_scheme(&mut self, event: KeyEvent) -> bool {
        if self.in_vim_insert_mode {
            match event {
                KeyEvent {
                    code: KeyCode::Tab, ..
                } => {
                    self.run = false;
                    self.accept_selection();
                    return true;
                }

                KeyEvent {
                    code: KeyCode::Enter,
                    ..
                }
                | KeyEvent {
                    modifiers: KeyModifiers::CONTROL,
                    code: Char('j'),
<<<<<<< HEAD
=======
                    ..
>>>>>>> 9a2dff2d
                } => {
                    self.run = true;
                    self.accept_selection();
                    return true;
                }

                KeyEvent {
                    modifiers: KeyModifiers::CONTROL,
                    code: Char('c') | Char('g') | Char('z') | Char('r'),
<<<<<<< HEAD
=======
                    ..
>>>>>>> 9a2dff2d
                } => {
                    self.run = false;
                    self.input.clear();
                    return true;
                }

                KeyEvent {
                    code: KeyCode::Left,
                    ..
                } => self.input.move_cursor(Move::Backward),
                KeyEvent {
                    code: KeyCode::Right,
                    ..
                } => self.input.move_cursor(Move::Forward),

                KeyEvent {
                    code: KeyCode::Up | KeyCode::PageUp,
                    ..
                }
                | KeyEvent {
                    modifiers: KeyModifiers::CONTROL,
                    code: Char('u') | Char('p'),
<<<<<<< HEAD
=======
                    ..
>>>>>>> 9a2dff2d
                } => self.move_selection(MoveSelection::Up),

                KeyEvent {
                    code: KeyCode::Down | KeyCode::PageDown,
                    ..
                }
                | KeyEvent {
                    modifiers: KeyModifiers::CONTROL,
                    code: Char('d') | Char('n'),
<<<<<<< HEAD
=======
                    ..
>>>>>>> 9a2dff2d
                } => self.move_selection(MoveSelection::Down),

                KeyEvent {
                    code: KeyCode::Esc, ..
                } => self.in_vim_insert_mode = false,
                KeyEvent {
                    code: KeyCode::Backspace,
                    ..
                } => {
                    self.input.delete(Move::Backward);
                    self.refresh_matches(true);
                }
                KeyEvent {
                    code: KeyCode::Delete,
                    ..
                } => {
                    self.input.delete(Move::Forward);
                    self.refresh_matches(true);
                }
                KeyEvent {
                    code: KeyCode::Home,
                    ..
                } => self.input.move_cursor(Move::BOL),
                KeyEvent {
                    code: KeyCode::End, ..
                } => self.input.move_cursor(Move::EOL),
                KeyEvent { code: Char(c), .. } => {
                    self.input.insert(c);
                    self.refresh_matches(true);
                }
                KeyEvent {
                    code: KeyCode::F(1),
                    ..
                } => {
                    self.switch_result_sort();
                    self.refresh_matches(true);
                }
                KeyEvent {
                    code: KeyCode::F(2),
                    ..
                } => {
                    if !self.matches.is_empty() {
                        if self.settings.delete_without_confirm {
                            self.delete_selection();
                        } else {
                            self.menu_mode = MenuMode::ConfirmDelete;
                        }
                    }
                }
                _ => {}
            }
        } else {
            match event {
                KeyEvent {
                    code: KeyCode::Tab, ..
                } => {
                    self.run = false;
                    self.accept_selection();
                    return true;
                }

                KeyEvent {
                    code: KeyCode::Enter,
                    ..
                }
                | KeyEvent {
                    modifiers: KeyModifiers::CONTROL,
                    code: Char('j'),
<<<<<<< HEAD
=======
                    ..
>>>>>>> 9a2dff2d
                } => {
                    self.run = true;
                    self.accept_selection();
                    return true;
                }

                KeyEvent {
                    modifiers: KeyModifiers::CONTROL,
                    code: Char('c') | Char('g') | Char('z') | Char('r'), // TODO add ZZ as shortcut
<<<<<<< HEAD
=======
                    ..
>>>>>>> 9a2dff2d
                }
                | KeyEvent {
                    code: KeyCode::Esc, ..
                } => {
                    self.run = false;
                    self.input.clear();
                    return true;
                }

                KeyEvent {
                    code: KeyCode::Left | Char('h'),
                    ..
                } => self.input.move_cursor(Move::Backward),
                KeyEvent {
                    code: KeyCode::Right | Char('l'),
                    ..
                } => self.input.move_cursor(Move::Forward),

                KeyEvent {
                    code: KeyCode::Up | KeyCode::PageUp | Char('k'),
                    ..
                }
                | KeyEvent {
                    modifiers: KeyModifiers::CONTROL,
                    code: Char('u'),
<<<<<<< HEAD
=======
                    ..
>>>>>>> 9a2dff2d
                } => self.move_selection(MoveSelection::Up),

                KeyEvent {
                    code: KeyCode::Down | KeyCode::PageDown | Char('j'),
                    ..
                }
                | KeyEvent {
                    modifiers: KeyModifiers::CONTROL,
                    code: Char('d'),
<<<<<<< HEAD
=======
                    ..
>>>>>>> 9a2dff2d
                } => self.move_selection(MoveSelection::Down),

                KeyEvent {
                    code: Char('b') | Char('e'),
                    ..
                } => self.input.move_cursor(Move::BackwardWord),
                KeyEvent {
                    code: Char('w'), ..
                } => self.input.move_cursor(Move::ForwardWord),
                KeyEvent {
                    code: Char('0') | Char('^'),
                    ..
                } => self.input.move_cursor(Move::BOL),
                KeyEvent {
                    code: Char('$'), ..
                } => self.input.move_cursor(Move::EOL),

                KeyEvent {
                    code: Char('i') | Char('a'),
                    ..
                } => self.in_vim_insert_mode = true,

                KeyEvent {
                    code: KeyCode::Backspace,
                    ..
                } => {
                    self.input.delete(Move::Backward);
                    self.refresh_matches(true);
                }
                KeyEvent {
                    code: KeyCode::Delete | Char('x'),
                    ..
                } => {
                    self.input.delete(Move::Forward);
<<<<<<< HEAD
                    self.refresh_matches();
=======
                    self.refresh_matches(true);
>>>>>>> 9a2dff2d
                }
                KeyEvent {
                    code: KeyCode::Home,
                    ..
                } => self.input.move_cursor(Move::BOL),
                KeyEvent {
                    code: KeyCode::End, ..
                } => self.input.move_cursor(Move::EOL),

                KeyEvent {
                    code: KeyCode::F(1),
                    ..
                } => {
                    self.switch_result_sort();
<<<<<<< HEAD
                    self.refresh_matches();
=======
                    self.refresh_matches(true);
>>>>>>> 9a2dff2d
                }
                KeyEvent {
                    code: KeyCode::F(2),
                    ..
                } => {
                    if !self.matches.is_empty() {
                        if self.settings.delete_without_confirm {
                            self.delete_selection();
                        } else {
                            self.menu_mode = MenuMode::ConfirmDelete;
                        }
                    }
                }
                _ => {}
            }
        }

        false
    }

    fn truncate_for_display(
        command: &Command,
        search: &str,
        width: u16,
        highlight_color: Color,
        base_color: Color,
        debug: bool,
    ) -> String {
        let mut prev: usize = 0;
        let debug_space = if debug { 90 } else { 0 };
        let max_grapheme_length = if width > debug_space {
            width - debug_space - 9
        } else {
            11
        };
        let mut out = FixedLengthGraphemeString::empty(max_grapheme_length);

        if !search.is_empty() {
            for (start, end) in &command.match_bounds {
                if prev != *start {
                    out.push_grapheme_str(&command.cmd[prev..*start]);
                }

                execute!(out, SetForegroundColor(highlight_color)).unwrap();
                out.push_grapheme_str(&command.cmd[*start..*end]);
                execute!(out, SetForegroundColor(base_color)).unwrap();
                prev = *end;
            }
        }

        if prev != command.cmd.len() {
            out.push_grapheme_str(&command.cmd[prev..]);
        }

        if debug {
            out.max_grapheme_length += debug_space;
            out.push_grapheme_str("  ");
            execute!(out, SetForegroundColor(Color::Blue)).unwrap();
            out.push_grapheme_str(format!("rnk: {:.*} ", 2, command.rank));
            out.push_grapheme_str(format!("age: {:.*} ", 2, command.features.age_factor));
            out.push_grapheme_str(format!("lng: {:.*} ", 2, command.features.length_factor));
            out.push_grapheme_str(format!("ext: {:.*} ", 0, command.features.exit_factor));
            out.push_grapheme_str(format!(
                "r_ext: {:.*} ",
                0, command.features.recent_failure_factor
            ));
            out.push_grapheme_str(format!("dir: {:.*} ", 3, command.features.dir_factor));
            out.push_grapheme_str(format!(
                "s_dir: {:.*} ",
                3, command.features.selected_dir_factor
            ));
            out.push_grapheme_str(format!("ovlp: {:.*} ", 3, command.features.overlap_factor));
            out.push_grapheme_str(format!(
                "i_ovlp: {:.*} ",
                3, command.features.immediate_overlap_factor
            ));
            out.push_grapheme_str(format!(
                "occ: {:.*}",
                2, command.features.occurrences_factor
            ));
            out.push_grapheme_str(format!(
                "s_occ: {:.*} ",
                2, command.features.selected_occurrences_factor
            ));
            execute!(out, SetForegroundColor(base_color)).unwrap();
        }

        out.string
    }

    fn result_top_index(&self) -> u16 {
        let (_width, height): (u16, u16) = terminal::size().unwrap();

        if self.is_screen_view_bottom() {
            return height - RESULTS_TOP_INDEX;
        }
        RESULTS_TOP_INDEX
    }

    fn prompt_line_index(&self) -> u16 {
        let (_width, height): (u16, u16) = terminal::size().unwrap();
        if self.is_screen_view_bottom() {
            return height - PROMPT_LINE_INDEX;
        }
        PROMPT_LINE_INDEX
    }

    fn info_line_index(&self) -> u16 {
        let (_width, height): (u16, u16) = terminal::size().unwrap();
        if self.is_screen_view_bottom() {
            return height;
        }
        INFO_LINE_INDEX
    }

    fn command_line_index(&self, index: i16) -> i16 {
        if self.is_screen_view_bottom() {
            return -index;
        }
        index
    }

    fn is_screen_view_bottom(&self) -> bool {
        self.settings.interface_view == InterfaceView::Bottom
    }
}

// TODO:
// Ctrl('X') + Ctrl('U') => undo
// Ctrl('X') + Ctrl('G') => abort
// Meta('c') => capitalize word
// Meta('l') => downcase word
// Meta('t') => transpose words
// Meta('u') => upcase word
// Meta('y') => yank pop
// Ctrl('r') => reverse history search
// Ctrl('s') => forward history search
// Ctrl('t') => transpose characters
// Ctrl('q') | Ctrl('v') => quoted insert
// Ctrl('y') => yank
// Ctrl('_') => undo<|MERGE_RESOLUTION|>--- conflicted
+++ resolved
@@ -150,7 +150,6 @@
 
     fn menubar<W: Write>(&self, screen: &mut W) {
         let (width, _height): (u16, u16) = terminal::size().unwrap();
-<<<<<<< HEAD
 
         queue!(
             screen,
@@ -171,29 +170,7 @@
     }
 
     fn prompt<W: Write>(&self, screen: &mut W) {
-=======
-
-        queue!(
-            screen,
-            cursor::Hide,
-            cursor::MoveTo(0, self.info_line_index()),
-            Clear(ClearType::CurrentLine),
-            SetBackgroundColor(self.menu_mode.bg()),
-            SetForegroundColor(Color::White),
-            cursor::MoveTo(1, self.info_line_index()),
-            Print(format!(
-                "{text:width$}",
-                text = self.menu_mode.text(self),
-                width = width as usize - 1
-            )),
-            SetBackgroundColor(Color::Reset)
-        )
-        .unwrap();
-    }
-
-    fn prompt<W: Write>(&self, screen: &mut W) {
         let prompt_line_index = self.prompt_line_index();
->>>>>>> 9a2dff2d
         let fg = if self.settings.lightmode {
             Color::Black
         } else {
@@ -201,19 +178,11 @@
         };
         queue!(
             screen,
-<<<<<<< HEAD
-            cursor::MoveTo(1, self.prompt_line_index()),
-            SetForegroundColor(fg),
-            Clear(ClearType::CurrentLine),
-            Print(format!("$ {}", self.input)),
-            cursor::MoveTo(self.input.cursor as u16 + 3, self.prompt_line_index()),
-=======
             cursor::MoveTo(1, prompt_line_index),
             SetForegroundColor(fg),
             Clear(ClearType::CurrentLine),
             Print(format!("$ {}", self.input)),
             cursor::MoveTo(self.input.cursor as u16 + 3, prompt_line_index),
->>>>>>> 9a2dff2d
             cursor::Show
         )
         .unwrap();
@@ -230,19 +199,12 @@
     }
 
     fn results<W: Write>(&mut self, screen: &mut W) {
-<<<<<<< HEAD
-        queue!(
-            screen,
-            cursor::Hide,
-            cursor::MoveTo(1, self.result_top_index()),
-=======
         let result_top_index = self.result_top_index();
         queue!(
             screen,
             cursor::Hide,
             cursor::MoveTo(1, result_top_index),
             Clear(ClearType::All)
->>>>>>> 9a2dff2d
         )
         .unwrap();
 
@@ -261,11 +223,7 @@
                 Color::White
             };
 
-<<<<<<< HEAD
-            let mut fg_highlight = if self.settings.lightmode {
-=======
             let mut highlight = if self.settings.lightmode {
->>>>>>> 9a2dff2d
                 Color::Blue
             } else {
                 Color::Green
@@ -277,19 +235,11 @@
                 if self.settings.lightmode {
                     fg = Color::White;
                     bg = Color::DarkGrey;
-<<<<<<< HEAD
-                    fg_highlight = Color::White;
-                } else {
-                    fg = Color::Black;
-                    bg = Color::White;
-                    fg_highlight = Color::Green;
-=======
                     highlight = Color::White;
                 } else {
                     fg = Color::Black;
                     bg = Color::White;
                     highlight = Color::Green;
->>>>>>> 9a2dff2d
                 }
             }
 
@@ -300,10 +250,6 @@
                     1,
                     (command_line_index as i16 + self.result_top_index() as i16) as u16
                 ),
-<<<<<<< HEAD
-                Clear(ClearType::CurrentLine),
-=======
->>>>>>> 9a2dff2d
                 SetBackgroundColor(bg),
                 SetForegroundColor(fg),
                 Print(Interface::truncate_for_display(
@@ -318,8 +264,6 @@
             .unwrap();
 
             if command.last_run.is_some() {
-<<<<<<< HEAD
-=======
                 queue!(
                     screen,
                     cursor::MoveTo(
@@ -329,7 +273,6 @@
                 )
                 .unwrap();
 
->>>>>>> 9a2dff2d
                 let duration = &format_duration(
                     Duration::minutes(
                         Utc::now()
@@ -378,25 +321,6 @@
                 )
                 .unwrap();
             }
-<<<<<<< HEAD
-            index += 1;
-        }
-
-        // Since we only clear by line instead of clearing the screen each update,
-        //  we need to clear all the lines that may have previously had a command
-        for i in index..(self.settings.results as usize) {
-            let command_line_index = self.command_line_index(i as i16);
-            queue!(
-                screen,
-                cursor::MoveTo(
-                    1,
-                    (command_line_index as i16 + self.result_top_index() as i16) as u16
-                ),
-                Clear(ClearType::CurrentLine)
-            )
-            .unwrap();
-=======
->>>>>>> 9a2dff2d
         }
     }
 
@@ -488,11 +412,7 @@
     fn select(&mut self) {
         let mut screen = stdout();
         terminal::enable_raw_mode().unwrap();
-<<<<<<< HEAD
-        queue!(screen, EnterAlternateScreen).unwrap();
-=======
         queue!(screen, EnterAlternateScreen, Clear(ClearType::All)).unwrap();
->>>>>>> 9a2dff2d
 
         self.refresh_matches(true);
         self.results(&mut screen);
@@ -502,10 +422,6 @@
         screen.flush().unwrap();
 
         loop {
-<<<<<<< HEAD
-=======
-            terminal::enable_raw_mode().unwrap();
->>>>>>> 9a2dff2d
             let event =
                 read().unwrap_or_else(|e| panic!("McFly error: failed to read input {:?}", &e));
             self.debug_cursor(&mut screen);
@@ -516,10 +432,7 @@
                         KeyEvent {
                             modifiers: KeyModifiers::CONTROL,
                             code: Char('c') | Char('d') | Char('g') | Char('z') | Char('r'),
-<<<<<<< HEAD
-=======
                             ..
->>>>>>> 9a2dff2d
                         } => {
                             self.run = false;
                             self.input.clear();
@@ -567,10 +480,7 @@
             LeaveAlternateScreen
         )
         .unwrap();
-<<<<<<< HEAD
-=======
         terminal::disable_raw_mode().unwrap();
->>>>>>> 9a2dff2d
     }
 
     fn select_with_emacs_key_scheme(&mut self, event: KeyEvent) -> bool {
@@ -582,8 +492,6 @@
             | KeyEvent {
                 modifiers: KeyModifiers::CONTROL,
                 code: Char('j'),
-<<<<<<< HEAD
-=======
                 ..
             }
             | KeyEvent {
@@ -591,7 +499,6 @@
             }
             | KeyEvent {
                 code: Char('\n'), ..
->>>>>>> 9a2dff2d
             } => {
                 self.run = true;
                 self.accept_selection();
@@ -609,10 +516,7 @@
             KeyEvent {
                 modifiers: KeyModifiers::CONTROL,
                 code: Char('c') | Char('g') | Char('z') | Char('r'),
-<<<<<<< HEAD
-=======
-                ..
->>>>>>> 9a2dff2d
+                ..
             }
             | KeyEvent {
                 code: KeyCode::Esc, ..
@@ -625,10 +529,7 @@
             KeyEvent {
                 modifiers: KeyModifiers::CONTROL,
                 code,
-<<<<<<< HEAD
-=======
-                ..
->>>>>>> 9a2dff2d
+                ..
             } => match code {
                 Char('b') => self.input.move_cursor(Move::Backward),
                 Char('f') => self.input.move_cursor(Move::Forward),
@@ -637,45 +538,25 @@
                 Char('v') => self.debug = !self.debug,
                 Char('k') => {
                     self.input.delete(Move::EOL);
-<<<<<<< HEAD
-                    self.refresh_matches();
+                    self.refresh_matches(true);
                 }
                 Char('u') => {
                     self.input.delete(Move::BOL);
-                    self.refresh_matches();
+                    self.refresh_matches(true);
                 }
                 Char('w') => {
                     self.input.delete(Move::BackwardWord);
-                    self.refresh_matches();
-=======
-                    self.refresh_matches(true);
-                }
-                Char('u') => {
-                    self.input.delete(Move::BOL);
-                    self.refresh_matches(true);
-                }
-                Char('w') => {
-                    self.input.delete(Move::BackwardWord);
-                    self.refresh_matches(true);
->>>>>>> 9a2dff2d
+                    self.refresh_matches(true);
                 }
                 Char('p') => self.move_selection(MoveSelection::Up),
                 Char('n') => self.move_selection(MoveSelection::Down),
                 Char('h') => {
                     self.input.delete(Move::Backward);
-<<<<<<< HEAD
-                    self.refresh_matches();
+                    self.refresh_matches(true);
                 }
                 Char('d') => {
                     self.input.delete(Move::Forward);
-                    self.refresh_matches();
-=======
-                    self.refresh_matches(true);
-                }
-                Char('d') => {
-                    self.input.delete(Move::Forward);
-                    self.refresh_matches(true);
->>>>>>> 9a2dff2d
+                    self.refresh_matches(true);
                 }
                 _ => {}
             },
@@ -683,10 +564,7 @@
             KeyEvent {
                 modifiers: KeyModifiers::ALT,
                 code: Char('\x08') | Char('\x7f'),
-<<<<<<< HEAD
-=======
-                ..
->>>>>>> 9a2dff2d
+                ..
             } => {
                 self.input.delete(Move::BackwardWord);
                 self.refresh_matches(true);
@@ -695,20 +573,13 @@
             KeyEvent {
                 modifiers: KeyModifiers::ALT,
                 code,
-<<<<<<< HEAD
-=======
-                ..
->>>>>>> 9a2dff2d
+                ..
             } => match code {
                 Char('b') => self.input.move_cursor(Move::BackwardWord),
                 Char('f') => self.input.move_cursor(Move::ForwardWord),
                 Char('d') => {
                     self.input.delete(Move::ForwardWord);
-<<<<<<< HEAD
-                    self.refresh_matches();
-=======
-                    self.refresh_matches(true);
->>>>>>> 9a2dff2d
+                    self.refresh_matches(true);
                 }
                 _ => {}
             },
@@ -808,10 +679,7 @@
                 | KeyEvent {
                     modifiers: KeyModifiers::CONTROL,
                     code: Char('j'),
-<<<<<<< HEAD
-=======
-                    ..
->>>>>>> 9a2dff2d
+                    ..
                 } => {
                     self.run = true;
                     self.accept_selection();
@@ -821,10 +689,7 @@
                 KeyEvent {
                     modifiers: KeyModifiers::CONTROL,
                     code: Char('c') | Char('g') | Char('z') | Char('r'),
-<<<<<<< HEAD
-=======
-                    ..
->>>>>>> 9a2dff2d
+                    ..
                 } => {
                     self.run = false;
                     self.input.clear();
@@ -847,10 +712,7 @@
                 | KeyEvent {
                     modifiers: KeyModifiers::CONTROL,
                     code: Char('u') | Char('p'),
-<<<<<<< HEAD
-=======
-                    ..
->>>>>>> 9a2dff2d
+                    ..
                 } => self.move_selection(MoveSelection::Up),
 
                 KeyEvent {
@@ -860,10 +722,7 @@
                 | KeyEvent {
                     modifiers: KeyModifiers::CONTROL,
                     code: Char('d') | Char('n'),
-<<<<<<< HEAD
-=======
-                    ..
->>>>>>> 9a2dff2d
+                    ..
                 } => self.move_selection(MoveSelection::Down),
 
                 KeyEvent {
@@ -932,10 +791,7 @@
                 | KeyEvent {
                     modifiers: KeyModifiers::CONTROL,
                     code: Char('j'),
-<<<<<<< HEAD
-=======
-                    ..
->>>>>>> 9a2dff2d
+                    ..
                 } => {
                     self.run = true;
                     self.accept_selection();
@@ -945,10 +801,7 @@
                 KeyEvent {
                     modifiers: KeyModifiers::CONTROL,
                     code: Char('c') | Char('g') | Char('z') | Char('r'), // TODO add ZZ as shortcut
-<<<<<<< HEAD
-=======
-                    ..
->>>>>>> 9a2dff2d
+                    ..
                 }
                 | KeyEvent {
                     code: KeyCode::Esc, ..
@@ -957,7 +810,6 @@
                     self.input.clear();
                     return true;
                 }
-
                 KeyEvent {
                     code: KeyCode::Left | Char('h'),
                     ..
@@ -974,10 +826,7 @@
                 | KeyEvent {
                     modifiers: KeyModifiers::CONTROL,
                     code: Char('u'),
-<<<<<<< HEAD
-=======
-                    ..
->>>>>>> 9a2dff2d
+                    ..
                 } => self.move_selection(MoveSelection::Up),
 
                 KeyEvent {
@@ -987,10 +836,7 @@
                 | KeyEvent {
                     modifiers: KeyModifiers::CONTROL,
                     code: Char('d'),
-<<<<<<< HEAD
-=======
-                    ..
->>>>>>> 9a2dff2d
+                    ..
                 } => self.move_selection(MoveSelection::Down),
 
                 KeyEvent {
@@ -1025,11 +871,7 @@
                     ..
                 } => {
                     self.input.delete(Move::Forward);
-<<<<<<< HEAD
-                    self.refresh_matches();
-=======
-                    self.refresh_matches(true);
->>>>>>> 9a2dff2d
+                    self.refresh_matches(true);
                 }
                 KeyEvent {
                     code: KeyCode::Home,
@@ -1044,11 +886,7 @@
                     ..
                 } => {
                     self.switch_result_sort();
-<<<<<<< HEAD
-                    self.refresh_matches();
-=======
-                    self.refresh_matches(true);
->>>>>>> 9a2dff2d
+                    self.refresh_matches(true);
                 }
                 KeyEvent {
                     code: KeyCode::F(2),
