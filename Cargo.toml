[package]
name = "mcfly"
version = "0.6.1"
authors = ["Andrew Cantino <cantino@users.noreply.github.com>"]
edition = "2021"
description = "McFly replaces your default ctrl-r shell history search with an intelligent search engine that takes into account your working directory and the context of recently executed commands. McFly's suggestions are prioritized in real time with a small neural network."
license = "MIT"
repository = "https://github.com/cantino/mcfly"
categories = ["command-line-utilities"]
exclude = [
  "HomebrewFormula",
  "HomebrewFormula/*",
  "pkg/*",
  "docs/*",
]

[profile.release]
lto = true

[profile.dev]
debug = true

[dependencies]
chrono = "0.4"
clap = "2"
csv = "1"
<<<<<<< HEAD
crossterm = "0.18"
dirs = "2.0"
figment = { version = "0.10", features = ["toml"] }
humantime = "2.1.0"
itertools = "0.9.0"
=======
humantime = "2.1"
directories-next = "2.0"
itertools = "0.10"
>>>>>>> 7b410fe7
libc = "0.2"
rand = "0.8"
regex = "1"
<<<<<<< HEAD
relative-path = "1.0"
serde = { version = "1.0", features = ["derive"] }
shellexpand = "2.0"
unicode-segmentation = "1.6"
autopilot = "0.4.0"
path-absolutize = "3.0.13"
=======
relative-path = "1.7"
shellexpand = "2.1"
termion = "1.5"
unicode-segmentation = "1.9"
>>>>>>> 7b410fe7

[dependencies.rusqlite]
version = "0.28"
features = ["bundled", "functions", "unlock_notify"]<|MERGE_RESOLUTION|>--- conflicted
+++ resolved
@@ -24,33 +24,22 @@
 chrono = "0.4"
 clap = "2"
 csv = "1"
-<<<<<<< HEAD
 crossterm = "0.18"
 dirs = "2.0"
 figment = { version = "0.10", features = ["toml"] }
-humantime = "2.1.0"
-itertools = "0.9.0"
-=======
 humantime = "2.1"
 directories-next = "2.0"
 itertools = "0.10"
->>>>>>> 7b410fe7
 libc = "0.2"
 rand = "0.8"
 regex = "1"
-<<<<<<< HEAD
-relative-path = "1.0"
 serde = { version = "1.0", features = ["derive"] }
-shellexpand = "2.0"
 unicode-segmentation = "1.6"
 autopilot = "0.4.0"
 path-absolutize = "3.0.13"
-=======
 relative-path = "1.7"
 shellexpand = "2.1"
-termion = "1.5"
 unicode-segmentation = "1.9"
->>>>>>> 7b410fe7
 
 [dependencies.rusqlite]
 version = "0.28"
